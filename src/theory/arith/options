#
# Option specification file for CVC4
# See src/options/base_options for a description of this file format
#

module ARITH "theory/arith/options.h" Arithmetic theory

option arithUnateLemmaMode --unate-lemmas=MODE ArithUnateLemmaMode :handler CVC4::theory::arith::stringToArithUnateLemmaMode :default ALL_PRESOLVE_LEMMAS :handler-include "theory/arith/options_handlers.h" :include "theory/arith/arith_unate_lemma_mode.h"
 determines which lemmas to add before solving (default is 'all', see --unate-lemmas=help)

option arithPropagationMode --arith-prop=MODE ArithPropagationMode :handler CVC4::theory::arith::stringToArithPropagationMode :default BOTH_PROP :handler-include "theory/arith/options_handlers.h" :include "theory/arith/arith_propagation_mode.h"
 turns on arithmetic propagation (default is 'old', see --arith-prop=help)

# The maximum number of difference pivots to do per invocation of simplex.
# If this is negative, the number of pivots done is the number of variables.
# If this is not set by the user, different logics are free to chose different
# defaults.
option arithHeuristicPivots --heuristic-pivots=N int16_t :default 0 :read-write
 the number of times to apply the heuristic pivot rule; if N < 0, this defaults to the number of variables; if this is unset, this is tuned by the logic selection

# The maximum number of variable order pivots to do per invocation of simplex.
# If this is negative, the number of pivots done is unlimited.
# If this is not set by the user, different logics are free to chose different
# defaults.
expert-option arithStandardCheckVarOrderPivots --standard-effort-variable-order-pivots=N int16_t :default -1 :read-write
 limits the number of pivots in a single invocation of check() at a non-full effort level using Bland's pivot rule

option arithErrorSelectionRule --error-selection-rule=RULE ErrorSelectionRule :handler CVC4::theory::arith::stringToErrorSelectionRule :default MINIMUM_AMOUNT :handler-include "theory/arith/options_handlers.h" :include "theory/arith/arith_heuristic_pivot_rule.h"
 change the pivot rule for the basic variable (default is 'min', see --pivot-rule help)

# The number of pivots before simplex rechecks every basic variable for a conflict
option arithSimplexCheckPeriod --simplex-check-period=N uint16_t :default 200
 the number of pivots to do in simplex before rechecking for a conflict on all variables

# This is the pivots per basic variable that can be done using heuristic choices
# before variable order must be used.
# If this is not set by the user, different logics are free to chose different
# defaults.
option arithPivotThreshold --pivot-threshold=N uint16_t :default 2 :read-write
 sets the number of pivots using --pivot-rule per basic variable per simplex instance before using variable order

option arithPropagateMaxLength --prop-row-length=N uint16_t :default 16
 sets the maximum row length to be used in propagation

option arithDioSolver /--disable-dio-solver bool :default true
 turns off Linear Diophantine Equation solver (Griggio, JSAT 2012)

# Whether to split (= x y) into (and (<= x y) (>= x y)) in
# arithmetic preprocessing.
option arithRewriteEq --enable-arith-rewrite-equalities/--disable-arith-rewrite-equalities bool :default false :read-write
 turns on the preprocessing rewrite turning equalities into a conjunction of inequalities
/turns off the preprocessing rewrite turning equalities into a conjunction of inequalities


option arithMLTrick miplib-trick --enable-miplib-trick/--disable-miplib-trick bool :default false
 turns on the preprocessing step of attempting to infer bounds on miplib problems
/turns off the preprocessing step of attempting to infer bounds on miplib problems

option arithMLTrickSubstitutions miplib-trick-subs --miplib-trick-subs unsigned :default 1
 do substitution for miplib 'tmp' vars if defined in <= N eliminated vars

option doCutAllBounded --cut-all-bounded bool :default false :read-write
 turns on the integer solving step of periodically cutting all integer variables that have both upper and lower bounds
/turns off the integer solving step of periodically cutting all integer variables that have both upper and lower bounds

option maxCutsInContext --maxCutsInContext unsigned :default 65535
 maximum cuts in a given context before signalling a restart

option revertArithModels --revert-arith-models-on-unsat bool :default false
 Revert the arithmetic model to a known safe model on unsat if one is cached

option havePenalties --fc-penalties bool :default false :read-write
 turns on degenerate pivot penalties
/ turns off degenerate pivot penalties

option useFC --use-fcsimplex bool :default false :read-write
 use focusing and converging simplex (FMCAD 2013 submission)

option useSOI --use-soi bool :default false :read-write
 use sum of infeasibility simplex (FMCAD 2013 submission)

option restrictedPivots --restrict-pivots bool :default true :read-write
 have a pivot cap for simplex at effort levels below fullEffort.

option collectPivots --collect-pivot-stats bool :default false :read-write
 collect the pivot history

option fancyFinal --fancy-final bool :default false :read-write
 Tuning how final check works for really hard problems.

option exportDioDecompositions --dio-decomps bool :default false :read-write
 Let skolem variables for integer divisibility constraints leak from the dio solver.

<<<<<<< HEAD
option newProp --new-prop bool :default false :read-write
 Use the new row propagation system

option arithPropAsLemmaLength --arith-prop-clauses int :default 8 :read-write
 Rows shorter than this are propagated as clauses
=======
option soiQuickExplain --soi-qe bool :default false :read-write
 Use quick explain to minimize the sum of infeasibility conflicts.
>>>>>>> d1783a6d

endmodule<|MERGE_RESOLUTION|>--- conflicted
+++ resolved
@@ -91,15 +91,14 @@
 option exportDioDecompositions --dio-decomps bool :default false :read-write
  Let skolem variables for integer divisibility constraints leak from the dio solver.
 
-<<<<<<< HEAD
 option newProp --new-prop bool :default false :read-write
  Use the new row propagation system
 
 option arithPropAsLemmaLength --arith-prop-clauses int :default 8 :read-write
  Rows shorter than this are propagated as clauses
-=======
+
 option soiQuickExplain --soi-qe bool :default false :read-write
  Use quick explain to minimize the sum of infeasibility conflicts.
->>>>>>> d1783a6d
+
 
 endmodule