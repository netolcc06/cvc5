/*********************                                                        */
/*! \file smt_engine.cpp
 ** \verbatim
 ** Top contributors (to current version):
 **   Morgan Deters, Clark Barrett, Tim King
 ** This file is part of the CVC4 project.
 ** Copyright (c) 2009-2016 by the authors listed in the file AUTHORS
 ** in the top-level source directory) and their institutional affiliations.
 ** All rights reserved.  See the file COPYING in the top-level source
 ** directory for licensing information.\endverbatim
 **
 ** \brief The main entry point into the CVC4 library's SMT interface
 **
 ** The main entry point into the CVC4 library's SMT interface.
 **/

#include "smt/smt_engine.h"

#include <algorithm>
#include <cctype>
#include <ext/hash_map>
#include <iterator>
#include <sstream>
#include <stack>
#include <string>
#include <utility>
#include <vector>

#include "base/configuration.h"
#include "base/configuration_private.h"
#include "base/exception.h"
#include "base/listener.h"
#include "base/modal_exception.h"
#include "base/output.h"
#include "context/cdhashset.h"
#include "context/cdlist.h"
#include "context/context.h"
#include "decision/decision_engine.h"
#include "expr/attribute.h"
#include "expr/expr.h"
#include "expr/kind.h"
#include "expr/metakind.h"
#include "expr/node.h"
#include "expr/node_builder.h"
#include "expr/node_self_iterator.h"
#include "options/arith_options.h"
#include "options/arrays_options.h"
#include "options/base_options.h"
#include "options/boolean_term_conversion_mode.h"
#include "options/booleans_options.h"
#include "options/booleans_options.h"
#include "options/bv_options.h"
#include "options/datatypes_options.h"
#include "options/decision_mode.h"
#include "options/decision_options.h"
#include "options/main_options.h"
#include "options/open_ostream.h"
#include "options/option_exception.h"
#include "options/printer_options.h"
#include "options/prop_options.h"
#include "options/quantifiers_options.h"
#include "options/set_language.h"
#include "options/smt_options.h"
#include "options/strings_options.h"
#include "options/theory_options.h"
#include "options/uf_options.h"
#include "printer/printer.h"
#include "proof/proof.h"
#include "proof/proof_manager.h"
#include "proof/proof_manager.h"
#include "proof/theory_proof.h"
#include "proof/unsat_core.h"
#include "prop/prop_engine.h"
#include "smt/boolean_terms.h"
#include "smt/command.h"
#include "smt/command_list.h"
#include "smt/ite_removal.h"
#include "smt/logic_request.h"
#include "smt/managed_ostreams.h"
#include "smt/model_postprocessor.h"
#include "smt/smt_engine_scope.h"
#include "smt/update_ostream.h"
#include "smt_util/boolean_simplification.h"
#include "smt_util/nary_builder.h"
#include "smt_util/node_visitor.h"
#include "theory/arith/pseudoboolean_proc.h"
#include "theory/booleans/circuit_propagator.h"
#include "theory/bv/bvintropow2.h"
#include "theory/bv/theory_bv_rewriter.h"
#include "theory/logic_info.h"
#include "theory/quantifiers/ce_guided_instantiation.h"
#include "theory/quantifiers/fun_def_process.h"
#include "theory/quantifiers/macros.h"
#include "theory/quantifiers/quantifiers_rewriter.h"
#include "theory/sort_inference.h"
#include "theory/strings/theory_strings.h"
#include "theory/sep/theory_sep.h"
#include "theory/substitutions.h"
#include "theory/theory_engine.h"
#include "theory/theory_model.h"
#include "theory/theory_traits.h"
#include "util/hash.h"
#include "util/proof.h"
#include "util/resource_manager.h"

using namespace std;
using namespace CVC4;
using namespace CVC4::smt;
using namespace CVC4::prop;
using namespace CVC4::context;
using namespace CVC4::theory;

namespace CVC4 {
namespace smt {

struct DeleteCommandFunction : public std::unary_function<const Command*, void>
{
  void operator()(const Command* command) { delete command; }
};

void DeleteAndClearCommandVector(std::vector<Command*>& commands) {
  std::for_each(commands.begin(), commands.end(), DeleteCommandFunction());
  commands.clear();
}

/** Useful for counting the number of recursive calls. */
class ScopeCounter {
private:
  unsigned& d_depth;
public:
  ScopeCounter(unsigned& d) : d_depth(d) {
    ++d_depth;
  }
  ~ScopeCounter(){
    --d_depth;
  }
};

/**
 * Representation of a defined function.  We keep these around in
 * SmtEngine to permit expanding definitions late (and lazily), to
 * support getValue() over defined functions, to support user output
 * in terms of defined functions, etc.
 */
class DefinedFunction {
  Node d_func;
  vector<Node> d_formals;
  Node d_formula;
public:
  DefinedFunction() {}
  DefinedFunction(Node func, vector<Node> formals, Node formula) :
    d_func(func),
    d_formals(formals),
    d_formula(formula) {
  }
  Node getFunction() const { return d_func; }
  vector<Node> getFormals() const { return d_formals; }
  Node getFormula() const { return d_formula; }
};/* class DefinedFunction */

class AssertionPipeline {
  vector<Node> d_nodes;

public:

  size_t size() const { return d_nodes.size(); }

  void resize(size_t n) { d_nodes.resize(n); }
  void clear() { d_nodes.clear(); }

  Node& operator[](size_t i) { return d_nodes[i]; }
  const Node& operator[](size_t i) const { return d_nodes[i]; }
  void push_back(Node n) { d_nodes.push_back(n); }

  vector<Node>& ref() { return d_nodes; }
  const vector<Node>& ref() const { return d_nodes; }

  void replace(size_t i, Node n) {
    PROOF( ProofManager::currentPM()->addDependence(n, d_nodes[i]); );
    d_nodes[i] = n;
  }
};/* class AssertionPipeline */

struct SmtEngineStatistics {
  /** time spent in definition-expansion */
  TimerStat d_definitionExpansionTime;
  /** time spent in Boolean term rewriting */
  TimerStat d_rewriteBooleanTermsTime;
  /** time spent in non-clausal simplification */
  TimerStat d_nonclausalSimplificationTime;
  /** time spent in miplib pass */
  TimerStat d_miplibPassTime;
  /** number of assertions removed by miplib pass */
  IntStat d_numMiplibAssertionsRemoved;
  /** number of constant propagations found during nonclausal simp */
  IntStat d_numConstantProps;
  /** time spent in static learning */
  TimerStat d_staticLearningTime;
  /** time spent in simplifying ITEs */
  TimerStat d_simpITETime;
  /** time spent in simplifying ITEs */
  TimerStat d_unconstrainedSimpTime;
  /** time spent removing ITEs */
  TimerStat d_iteRemovalTime;
  /** time spent in theory preprocessing */
  TimerStat d_theoryPreprocessTime;
  /** time spent in theory preprocessing */
  TimerStat d_rewriteApplyToConstTime;
  /** time spent converting to CNF */
  TimerStat d_cnfConversionTime;
  /** Num of assertions before ite removal */
  IntStat d_numAssertionsPre;
  /** Num of assertions after ite removal */
  IntStat d_numAssertionsPost;
  /** time spent in checkModel() */
  TimerStat d_checkModelTime;
  /** time spent in checkProof() */
  TimerStat d_checkProofTime;
  /** time spent in checkUnsatCore() */
  TimerStat d_checkUnsatCoreTime;
  /** time spent in PropEngine::checkSat() */
  TimerStat d_solveTime;
  /** time spent in pushing/popping */
  TimerStat d_pushPopTime;
  /** time spent in processAssertions() */
  TimerStat d_processAssertionsTime;

  /** Has something simplified to false? */
  IntStat d_simplifiedToFalse;
  /** Number of resource units spent. */
  ReferenceStat<uint64_t> d_resourceUnitsUsed;

  SmtEngineStatistics() :
    d_definitionExpansionTime("smt::SmtEngine::definitionExpansionTime"),
    d_rewriteBooleanTermsTime("smt::SmtEngine::rewriteBooleanTermsTime"),
    d_nonclausalSimplificationTime("smt::SmtEngine::nonclausalSimplificationTime"),
    d_miplibPassTime("smt::SmtEngine::miplibPassTime"),
    d_numMiplibAssertionsRemoved("smt::SmtEngine::numMiplibAssertionsRemoved", 0),
    d_numConstantProps("smt::SmtEngine::numConstantProps", 0),
    d_staticLearningTime("smt::SmtEngine::staticLearningTime"),
    d_simpITETime("smt::SmtEngine::simpITETime"),
    d_unconstrainedSimpTime("smt::SmtEngine::unconstrainedSimpTime"),
    d_iteRemovalTime("smt::SmtEngine::iteRemovalTime"),
    d_theoryPreprocessTime("smt::SmtEngine::theoryPreprocessTime"),
    d_rewriteApplyToConstTime("smt::SmtEngine::rewriteApplyToConstTime"),
    d_cnfConversionTime("smt::SmtEngine::cnfConversionTime"),
    d_numAssertionsPre("smt::SmtEngine::numAssertionsPreITERemoval", 0),
    d_numAssertionsPost("smt::SmtEngine::numAssertionsPostITERemoval", 0),
    d_checkModelTime("smt::SmtEngine::checkModelTime"),
    d_checkProofTime("smt::SmtEngine::checkProofTime"),
    d_checkUnsatCoreTime("smt::SmtEngine::checkUnsatCoreTime"),
    d_solveTime("smt::SmtEngine::solveTime"),
    d_pushPopTime("smt::SmtEngine::pushPopTime"),
    d_processAssertionsTime("smt::SmtEngine::processAssertionsTime"),
    d_simplifiedToFalse("smt::SmtEngine::simplifiedToFalse", 0),
    d_resourceUnitsUsed("smt::SmtEngine::resourceUnitsUsed")
 {

    smtStatisticsRegistry()->registerStat(&d_definitionExpansionTime);
    smtStatisticsRegistry()->registerStat(&d_rewriteBooleanTermsTime);
    smtStatisticsRegistry()->registerStat(&d_nonclausalSimplificationTime);
    smtStatisticsRegistry()->registerStat(&d_miplibPassTime);
    smtStatisticsRegistry()->registerStat(&d_numMiplibAssertionsRemoved);
    smtStatisticsRegistry()->registerStat(&d_numConstantProps);
    smtStatisticsRegistry()->registerStat(&d_staticLearningTime);
    smtStatisticsRegistry()->registerStat(&d_simpITETime);
    smtStatisticsRegistry()->registerStat(&d_unconstrainedSimpTime);
    smtStatisticsRegistry()->registerStat(&d_iteRemovalTime);
    smtStatisticsRegistry()->registerStat(&d_theoryPreprocessTime);
    smtStatisticsRegistry()->registerStat(&d_rewriteApplyToConstTime);
    smtStatisticsRegistry()->registerStat(&d_cnfConversionTime);
    smtStatisticsRegistry()->registerStat(&d_numAssertionsPre);
    smtStatisticsRegistry()->registerStat(&d_numAssertionsPost);
    smtStatisticsRegistry()->registerStat(&d_checkModelTime);
    smtStatisticsRegistry()->registerStat(&d_checkProofTime);
    smtStatisticsRegistry()->registerStat(&d_checkUnsatCoreTime);
    smtStatisticsRegistry()->registerStat(&d_solveTime);
    smtStatisticsRegistry()->registerStat(&d_pushPopTime);
    smtStatisticsRegistry()->registerStat(&d_processAssertionsTime);
    smtStatisticsRegistry()->registerStat(&d_simplifiedToFalse);
    smtStatisticsRegistry()->registerStat(&d_resourceUnitsUsed);
  }

  ~SmtEngineStatistics() {
    smtStatisticsRegistry()->unregisterStat(&d_definitionExpansionTime);
    smtStatisticsRegistry()->unregisterStat(&d_rewriteBooleanTermsTime);
    smtStatisticsRegistry()->unregisterStat(&d_nonclausalSimplificationTime);
    smtStatisticsRegistry()->unregisterStat(&d_miplibPassTime);
    smtStatisticsRegistry()->unregisterStat(&d_numMiplibAssertionsRemoved);
    smtStatisticsRegistry()->unregisterStat(&d_numConstantProps);
    smtStatisticsRegistry()->unregisterStat(&d_staticLearningTime);
    smtStatisticsRegistry()->unregisterStat(&d_simpITETime);
    smtStatisticsRegistry()->unregisterStat(&d_unconstrainedSimpTime);
    smtStatisticsRegistry()->unregisterStat(&d_iteRemovalTime);
    smtStatisticsRegistry()->unregisterStat(&d_theoryPreprocessTime);
    smtStatisticsRegistry()->unregisterStat(&d_rewriteApplyToConstTime);
    smtStatisticsRegistry()->unregisterStat(&d_cnfConversionTime);
    smtStatisticsRegistry()->unregisterStat(&d_numAssertionsPre);
    smtStatisticsRegistry()->unregisterStat(&d_numAssertionsPost);
    smtStatisticsRegistry()->unregisterStat(&d_checkModelTime);
    smtStatisticsRegistry()->unregisterStat(&d_checkProofTime);
    smtStatisticsRegistry()->unregisterStat(&d_checkUnsatCoreTime);
    smtStatisticsRegistry()->unregisterStat(&d_solveTime);
    smtStatisticsRegistry()->unregisterStat(&d_pushPopTime);
    smtStatisticsRegistry()->unregisterStat(&d_processAssertionsTime);
    smtStatisticsRegistry()->unregisterStat(&d_simplifiedToFalse);
    smtStatisticsRegistry()->unregisterStat(&d_resourceUnitsUsed);
  }
};/* struct SmtEngineStatistics */


class SoftResourceOutListener : public Listener {
 public:
  SoftResourceOutListener(SmtEngine& smt) : d_smt(&smt) {}
  virtual void notify() {
    SmtScope scope(d_smt);
    Assert(smt::smtEngineInScope());
    d_smt->interrupt();
  }
 private:
  SmtEngine* d_smt;
}; /* class SoftResourceOutListener */


class HardResourceOutListener : public Listener {
 public:
  HardResourceOutListener(SmtEngine& smt) : d_smt(&smt) {}
  virtual void notify() {
    SmtScope scope(d_smt);
    theory::Rewriter::clearCaches();
  }
 private:
  SmtEngine* d_smt;
}; /* class HardResourceOutListener */

class SetLogicListener : public Listener {
 public:
  SetLogicListener(SmtEngine& smt) : d_smt(&smt) {}
  virtual void notify() {
    LogicInfo inOptions(options::forceLogicString());
    d_smt->setLogic(inOptions);
  }
 private:
  SmtEngine* d_smt;
}; /* class SetLogicListener */

class BeforeSearchListener : public Listener {
 public:
  BeforeSearchListener(SmtEngine& smt) : d_smt(&smt) {}
  virtual void notify() {
    d_smt->beforeSearch();
  }
 private:
  SmtEngine* d_smt;
}; /* class BeforeSearchListener */

class UseTheoryListListener : public Listener {
 public:
  UseTheoryListListener(TheoryEngine* theoryEngine)
      : d_theoryEngine(theoryEngine)
  {}

  void notify() {
    std::stringstream commaList(options::useTheoryList());
    std::string token;

    Debug("UseTheoryListListener") << "UseTheoryListListener::notify() "
                                   << options::useTheoryList() << std::endl;

    while(std::getline(commaList, token, ',')){
      if(token == "help") {
        puts(theory::useTheoryHelp);
        exit(1);
      }
      if(theory::useTheoryValidate(token)) {
        d_theoryEngine->enableTheoryAlternative(token);
      } else {
        throw OptionException(
            std::string("unknown option for --use-theory : `") + token +
            "'.  Try --use-theory=help.");
      }
    }
  }

 private:
  TheoryEngine* d_theoryEngine;
}; /* class UseTheoryListListener */


class SetDefaultExprDepthListener : public Listener {
 public:
  virtual void notify() {
    int depth = options::defaultExprDepth();
    Debug.getStream() << expr::ExprSetDepth(depth);
    Trace.getStream() << expr::ExprSetDepth(depth);
    Notice.getStream() << expr::ExprSetDepth(depth);
    Chat.getStream() << expr::ExprSetDepth(depth);
    Message.getStream() << expr::ExprSetDepth(depth);
    Warning.getStream() << expr::ExprSetDepth(depth);
    // intentionally exclude Dump stream from this list
  }
};

class SetDefaultExprDagListener : public Listener {
 public:
  virtual void notify() {
    int dag = options::defaultDagThresh();
    Debug.getStream() << expr::ExprDag(dag);
    Trace.getStream() << expr::ExprDag(dag);
    Notice.getStream() << expr::ExprDag(dag);
    Chat.getStream() << expr::ExprDag(dag);
    Message.getStream() << expr::ExprDag(dag);
    Warning.getStream() << expr::ExprDag(dag);
    Dump.getStream() << expr::ExprDag(dag);
  }
};

class SetPrintExprTypesListener : public Listener {
 public:
  virtual void notify() {
    bool value = options::printExprTypes();
    Debug.getStream() << expr::ExprPrintTypes(value);
    Trace.getStream() << expr::ExprPrintTypes(value);
    Notice.getStream() << expr::ExprPrintTypes(value);
    Chat.getStream() << expr::ExprPrintTypes(value);
    Message.getStream() << expr::ExprPrintTypes(value);
    Warning.getStream() << expr::ExprPrintTypes(value);
    // intentionally exclude Dump stream from this list
  }
};

class DumpModeListener : public Listener {
 public:
  virtual void notify() {
    const std::string& value = options::dumpModeString();
    Dump.setDumpFromString(value);
  }
};

class PrintSuccessListener : public Listener {
 public:
  virtual void notify() {
    bool value = options::printSuccess();
    Debug.getStream() << Command::printsuccess(value);
    Trace.getStream() << Command::printsuccess(value);
    Notice.getStream() << Command::printsuccess(value);
    Chat.getStream() << Command::printsuccess(value);
    Message.getStream() << Command::printsuccess(value);
    Warning.getStream() << Command::printsuccess(value);
    *options::out() << Command::printsuccess(value);
  }
};



/**
 * This is an inelegant solution, but for the present, it will work.
 * The point of this is to separate the public and private portions of
 * the SmtEngine class, so that smt_engine.h doesn't
 * include "expr/node.h", which is a private CVC4 header (and can lead
 * to linking errors due to the improper inlining of non-visible symbols
 * into user code!).
 *
 * The "real" solution (that which is usually implemented) is to move
 * ALL the implementation to SmtEnginePrivate and maintain a
 * heap-allocated instance of it in SmtEngine.  SmtEngine (the public
 * one) becomes an "interface shell" which simply acts as a forwarder
 * of method calls.
 */
class SmtEnginePrivate : public NodeManagerListener {
  SmtEngine& d_smt;

  typedef hash_map<Node, Node, NodeHashFunction> NodeToNodeHashMap;
  typedef hash_map<Node, bool, NodeHashFunction> NodeToBoolHashMap;

  /**
   * Manager for limiting time and abstract resource usage.
   */
  ResourceManager* d_resourceManager;

  /** Manager for the memory of regular-output-channel. */
  ManagedRegularOutputChannel d_managedRegularChannel;

  /** Manager for the memory of diagnostic-output-channel. */
  ManagedDiagnosticOutputChannel d_managedDiagnosticChannel;

  /** Manager for the memory of --dump-to. */
  ManagedDumpOStream d_managedDumpChannel;

  /** Manager for --replay-log. */
  ManagedReplayLogOstream d_managedReplayLog;

  /**
   * This list contains:
   *  softResourceOut
   *  hardResourceOut
   *  setForceLogic
   *  beforeSearchListener
   *  UseTheoryListListener
   *
   * This needs to be deleted before both NodeManager's Options,
   * SmtEngine, d_resourceManager, and TheoryEngine.
   */
  ListenerRegistrationList* d_listenerRegistrations;

  /** Learned literals */
  vector<Node> d_nonClausalLearnedLiterals;

  /** Size of assertions array when preprocessing starts */
  unsigned d_realAssertionsEnd;

  /** The converter for Boolean terms -> BITVECTOR(1). */
  BooleanTermConverter* d_booleanTermConverter;

  /** A circuit propagator for non-clausal propositional deduction */
  booleans::CircuitPropagator d_propagator;
  bool d_propagatorNeedsFinish;
  std::vector<Node> d_boolVars;

  /** Assertions in the preprocessing pipeline */
  AssertionPipeline d_assertions;

  /** Whether any assertions have been processed */
  CDO<bool> d_assertionsProcessed;

  /** Index for where to store substitutions */
  CDO<unsigned> d_substitutionsIndex;

  // Cached true value
  Node d_true;

  /**
   * A context that never pushes/pops, for use by CD structures (like
   * SubstitutionMaps) that should be "global".
   */
  context::Context d_fakeContext;

  /**
   * A map of AbsractValues to their actual constants.  Only used if
   * options::abstractValues() is on.
   */
  SubstitutionMap d_abstractValueMap;

  /**
   * A mapping of all abstract values (actual value |-> abstract) that
   * we've handed out.  This is necessary to ensure that we give the
   * same AbstractValues for the same real constants.  Only used if
   * options::abstractValues() is on.
   */
  NodeToNodeHashMap d_abstractValues;

  /** Number of calls of simplify assertions active.
   */
  unsigned d_simplifyAssertionsDepth;

<<<<<<< HEAD
  /** whether certain preprocess steps are necessary */
  bool d_needsExpandDefs;
  bool d_needsRewriteBoolTerms;
  bool d_needsConstrainSubTypes;
=======
  /** TODO: whether certain preprocess steps are necessary */
  //bool d_needsExpandDefs;
  //bool d_needsRewriteBoolTerms;
  //bool d_needsConstrainSubTypes;
>>>>>>> a58abbe7

public:
  /**
   * Map from skolem variables to index in d_assertions containing
   * corresponding introduced Boolean ite
   */
  IteSkolemMap d_iteSkolemMap;

  /** Instance of the ITE remover */
  RemoveITE d_iteRemover;

private:

  theory::arith::PseudoBooleanProcessor d_pbsProcessor;

  /** The top level substitutions */
  SubstitutionMap d_topLevelSubstitutions;

  static const bool d_doConstantProp = true;

  /**
   * Runs the nonclausal solver and tries to solve all the assigned
   * theory literals.
   *
   * Returns false if the formula simplifies to "false"
   */
  bool nonClausalSimplify();

  /**
   * Performs static learning on the assertions.
   */
  void staticLearning();

  /**
   * Remove ITEs from the assertions.
   */
  void removeITEs();

  Node intToBV(TNode n, NodeToNodeHashMap& cache);
  Node intToBVMakeBinary(TNode n, NodeToNodeHashMap& cache);

  /**
   * Helper function to fix up assertion list to restore invariants needed after
   * ite removal.
   */
  void collectSkolems(TNode n, set<TNode>& skolemSet, NodeToBoolHashMap& cache);

  /**
   * Helper function to fix up assertion list to restore invariants needed after
   * ite removal.
   */
  bool checkForBadSkolems(TNode n, TNode skolem, NodeToBoolHashMap& cache);

  // Lift bit-vectors of size 1 to booleans
  void bvToBool();

  // Abstract common structure over small domains to UF
  // return true if changes were made.
  void bvAbstraction();

  // Simplify ITE structure
  bool simpITE();

  // Simplify based on unconstrained values
  void unconstrainedSimp();

  /**
   * Ensures the assertions asserted after before now effectively come before
   * d_realAssertionsEnd.
   */
  void compressBeforeRealAssertions(size_t before);

  /**
   * Any variable in an assertion that is declared as a subtype type
   * (predicate subtype or integer subrange type) must be constrained
   * to be in that type.
   */
  void constrainSubtypes(TNode n, AssertionPipeline& assertions)
    throw();

  /**
   * Trace nodes back to their assertions using CircuitPropagator's
   * BackEdgesMap.
   */
  void traceBackToAssertions(const std::vector<Node>& nodes,
                             std::vector<TNode>& assertions);

  /**
   * Remove conjuncts in toRemove from conjunction n. Return # of removed
   * conjuncts.
   */
  size_t removeFromConjunction(Node& n,
                               const std::hash_set<unsigned long>& toRemove);

  /** Scrub miplib encodings. */
  void doMiplibTrick();

  /**
   * Perform non-clausal simplification of a Node.  This involves
   * Theory implementations, but does NOT involve the SAT solver in
   * any way.
   *
   * Returns false if the formula simplifies to "false"
   */
  bool simplifyAssertions() throw(TypeCheckingException, LogicException,
                                  UnsafeInterruptException);

public:

  SmtEnginePrivate(SmtEngine& smt) :
    d_smt(smt),
    d_managedRegularChannel(),
    d_managedDiagnosticChannel(),
    d_managedDumpChannel(),
    d_managedReplayLog(),
    d_listenerRegistrations(new ListenerRegistrationList()),
    d_nonClausalLearnedLiterals(),
    d_realAssertionsEnd(0),
    d_booleanTermConverter(NULL),
    d_propagator(d_nonClausalLearnedLiterals, true, true),
    d_propagatorNeedsFinish(false),
    d_assertions(),
    d_assertionsProcessed(smt.d_userContext, false),
    d_substitutionsIndex(smt.d_userContext, 0),
    d_fakeContext(),
    d_abstractValueMap(&d_fakeContext),
    d_abstractValues(),
    d_simplifyAssertionsDepth(0),
<<<<<<< HEAD
    d_needsExpandDefs(true),
    d_needsRewriteBoolTerms(true),
    d_needsConstrainSubTypes(true), //TODO
=======
    //d_needsExpandDefs(true),
    //d_needsRewriteBoolTerms(true),
    //d_needsConstrainSubTypes(true), //TODO
>>>>>>> a58abbe7
    d_iteSkolemMap(),
    d_iteRemover(smt.d_userContext),
    d_pbsProcessor(smt.d_userContext),
    d_topLevelSubstitutions(smt.d_userContext)
  {
    d_smt.d_nodeManager->subscribeEvents(this);
    d_true = NodeManager::currentNM()->mkConst(true);
    d_resourceManager = NodeManager::currentResourceManager();

    d_listenerRegistrations->add(d_resourceManager->registerSoftListener(
        new SoftResourceOutListener(d_smt)));

    d_listenerRegistrations->add(d_resourceManager->registerHardListener(
        new HardResourceOutListener(d_smt)));

    Options& nodeManagerOptions = NodeManager::currentNM()->getOptions();
    d_listenerRegistrations->add(
        nodeManagerOptions.registerForceLogicListener(
            new SetLogicListener(d_smt), true));

    // Multiple options reuse BeforeSearchListener so registration requires an
    // extra bit of care.
    // We can safely not call notify on this before search listener at
    // registration time. This d_smt cannot be beforeSearch at construction
    // time. Therefore the BeforeSearchListener is a no-op. Therefore it does
    // not have to be called.
    d_listenerRegistrations->add(
        nodeManagerOptions.registerBeforeSearchListener(
            new BeforeSearchListener(d_smt)));

    // These do need registration calls.
    d_listenerRegistrations->add(
        nodeManagerOptions.registerSetDefaultExprDepthListener(
            new SetDefaultExprDepthListener(), true));
    d_listenerRegistrations->add(
        nodeManagerOptions.registerSetDefaultExprDagListener(
            new SetDefaultExprDagListener(), true));
    d_listenerRegistrations->add(
        nodeManagerOptions.registerSetPrintExprTypesListener(
            new SetPrintExprTypesListener(), true));
    d_listenerRegistrations->add(
        nodeManagerOptions.registerSetDumpModeListener(
            new DumpModeListener(), true));
    d_listenerRegistrations->add(
        nodeManagerOptions.registerSetPrintSuccessListener(
            new PrintSuccessListener(), true));
    d_listenerRegistrations->add(
        nodeManagerOptions.registerSetRegularOutputChannelListener(
            new SetToDefaultSourceListener(&d_managedRegularChannel), true));
    d_listenerRegistrations->add(
        nodeManagerOptions.registerSetDiagnosticOutputChannelListener(
            new SetToDefaultSourceListener(&d_managedDiagnosticChannel), true));
    d_listenerRegistrations->add(
        nodeManagerOptions.registerDumpToFileNameListener(
            new SetToDefaultSourceListener(&d_managedDumpChannel), true));
    d_listenerRegistrations->add(
        nodeManagerOptions.registerSetReplayLogFilename(
            new SetToDefaultSourceListener(&d_managedReplayLog), true));
  }

  ~SmtEnginePrivate() throw() {
    delete d_listenerRegistrations;

    if(d_propagatorNeedsFinish) {
      d_propagator.finish();
      d_propagatorNeedsFinish = false;
    }
    if(d_booleanTermConverter != NULL) {
      delete d_booleanTermConverter;
      d_booleanTermConverter = NULL;
    }
    d_smt.d_nodeManager->unsubscribeEvents(this);
  }

  ResourceManager* getResourceManager() { return d_resourceManager; }
  void spendResource(unsigned ammount) throw(UnsafeInterruptException) {
    d_resourceManager->spendResource(ammount);
  }

  void nmNotifyNewSort(TypeNode tn, uint32_t flags) {
    DeclareTypeCommand c(tn.getAttribute(expr::VarNameAttr()),
                         0,
                         tn.toType());
    if((flags & ExprManager::SORT_FLAG_PLACEHOLDER) == 0) {
      d_smt.addToModelCommandAndDump(c, flags);
    }
  }

  void nmNotifyNewSortConstructor(TypeNode tn) {
    DeclareTypeCommand c(tn.getAttribute(expr::VarNameAttr()),
                         tn.getAttribute(expr::SortArityAttr()),
                         tn.toType());
    d_smt.addToModelCommandAndDump(c);
  }

  void nmNotifyNewDatatypes(const std::vector<DatatypeType>& dtts) {
    DatatypeDeclarationCommand c(dtts);
    d_smt.addToModelCommandAndDump(c);
  }

  void nmNotifyNewVar(TNode n, uint32_t flags) {
    DeclareFunctionCommand c(n.getAttribute(expr::VarNameAttr()),
                             n.toExpr(),
                             n.getType().toType());
    if((flags & ExprManager::VAR_FLAG_DEFINED) == 0) {
      d_smt.addToModelCommandAndDump(c, flags);
    }
    if(n.getType().isBoolean() && !options::incrementalSolving()) {
      d_boolVars.push_back(n);
    }
  }

  void nmNotifyNewSkolem(TNode n, const std::string& comment, uint32_t flags) {
    string id = n.getAttribute(expr::VarNameAttr());
    DeclareFunctionCommand c(id,
                             n.toExpr(),
                             n.getType().toType());
    if(Dump.isOn("skolems") && comment != "") {
      Dump("skolems") << CommentCommand(id + " is " + comment);
    }
    if((flags & ExprManager::VAR_FLAG_DEFINED) == 0) {
      d_smt.addToModelCommandAndDump(c, flags, false, "skolems");
    }
    if(n.getType().isBoolean() && !options::incrementalSolving()) {
      d_boolVars.push_back(n);
    }
  }

  void nmNotifyDeleteNode(TNode n) {
    d_smt.d_smtAttributes->deleteAllAttributes(n);
  }

  Node applySubstitutions(TNode node) const {
    return Rewriter::rewrite(d_topLevelSubstitutions.apply(node));
  }

  /**
   * Process the assertions that have been asserted.
   */
  void processAssertions();

  /**
   * Process a user pop.  Clears out the non-context-dependent stuff in this
   * SmtEnginePrivate.  Necessary to clear out our assertion vectors in case
   * someone does a push-assert-pop without a check-sat.
   */
  void notifyPop() {
    d_assertions.clear();
    d_nonClausalLearnedLiterals.clear();
    d_realAssertionsEnd = 0;
    d_iteSkolemMap.clear();
  }

  /**
   * Adds a formula to the current context.  Action here depends on
   * the SimplificationMode (in the current Options scope); the
   * formula might be pushed out to the propositional layer
   * immediately, or it might be simplified and kept, or it might not
   * even be simplified.
   * the 2nd and 3rd arguments added for bookkeeping for proofs
   */
  void addFormula(TNode n, bool inUnsatCore, bool inInput = true)
    throw(TypeCheckingException, LogicException);

  /** Expand definitions in n. */
  Node expandDefinitions(TNode n, NodeToNodeHashMap& cache,
                         bool expandOnly = false)
      throw(TypeCheckingException, LogicException, UnsafeInterruptException);

  /**
   * Rewrite Boolean terms in a Node.
   */
  Node rewriteBooleanTerms(TNode n);

  /**
   * Simplify node "in" by expanding definitions and applying any
   * substitutions learned from preprocessing.
   */
  Node simplify(TNode in) {
    // Substitute out any abstract values in ex.
    // Expand definitions.
    NodeToNodeHashMap cache;
    Node n = expandDefinitions(in, cache).toExpr();
    // Make sure we've done all preprocessing, etc.
    Assert(d_assertions.size() == 0);
    return applySubstitutions(n).toExpr();
  }

  /**
   * Substitute away all AbstractValues in a node.
   */
  Node substituteAbstractValues(TNode n) {
    // We need to do this even if options::abstractValues() is off,
    // since the setting might have changed after we already gave out
    // some abstract values.
    return d_abstractValueMap.apply(n);
  }

  /**
   * Make a new (or return an existing) abstract value for a node.
   * Can only use this if options::abstractValues() is on.
   */
  Node mkAbstractValue(TNode n) {
    Assert(options::abstractValues());
    Node& val = d_abstractValues[n];
    if(val.isNull()) {
      val = d_smt.d_nodeManager->mkAbstractValue(n.getType());
      d_abstractValueMap.addSubstitution(val, n);
    }
    // We are supposed to ascribe types to all abstract values that go out.
    NodeManager* current = d_smt.d_nodeManager;
    Node ascription = current->mkConst(AscriptionType(n.getType().toType()));
    Node retval = current->mkNode(kind::APPLY_TYPE_ASCRIPTION, ascription, val);
    return retval;
  }

  NodeToNodeHashMap d_rewriteApplyToConstCache;
  Node rewriteApplyToConst(TNode n) {
    Trace("rewriteApplyToConst") << "rewriteApplyToConst :: " << n << std::endl;

    if(n.getMetaKind() == kind::metakind::CONSTANT ||
       n.getMetaKind() == kind::metakind::VARIABLE)
    {
      return n;
    }

    if(d_rewriteApplyToConstCache.find(n) != d_rewriteApplyToConstCache.end()) {
      Trace("rewriteApplyToConst") << "in cache :: "
                                   << d_rewriteApplyToConstCache[n]
                                   << std::endl;
      return d_rewriteApplyToConstCache[n];
    }

    if(n.getKind() == kind::APPLY_UF) {
      if(n.getNumChildren() == 1 && n[0].isConst() &&
         n[0].getType().isInteger())
      {
        stringstream ss;
        ss << n.getOperator() << "_";
        if(n[0].getConst<Rational>() < 0) {
          ss << "m" << -n[0].getConst<Rational>();
        } else {
          ss << n[0];
        }
        Node newvar = NodeManager::currentNM()->mkSkolem(
            ss.str(), n.getType(), "rewriteApplyToConst skolem",
            NodeManager::SKOLEM_EXACT_NAME);
        d_rewriteApplyToConstCache[n] = newvar;
        Trace("rewriteApplyToConst") << "made :: " << newvar << std::endl;
        return newvar;
      } else {
        stringstream ss;
        ss << "The rewrite-apply-to-const preprocessor is currently limited;"
           << std::endl
           << "it only works if all function symbols are unary and with Integer"
           << std::endl
           << "domain, and all applications are to integer values." << std::endl
           << "Found application: " << n;
        Unhandled(ss.str());
      }
    }

    NodeBuilder<> builder(n.getKind());
    if(n.getMetaKind() == kind::metakind::PARAMETERIZED) {
      builder << n.getOperator();
    }
    for(unsigned i = 0; i < n.getNumChildren(); ++i) {
      builder << rewriteApplyToConst(n[i]);
    }
    Node rewr = builder;
    d_rewriteApplyToConstCache[n] = rewr;
    Trace("rewriteApplyToConst") << "built :: " << rewr << std::endl;
    return rewr;
  }

  void addUseTheoryListListener(TheoryEngine* theoryEngine){
    Options& nodeManagerOptions = NodeManager::currentNM()->getOptions();
    d_listenerRegistrations->add(
        nodeManagerOptions.registerUseTheoryListListener(
            new UseTheoryListListener(theoryEngine), true));
  }

  std::ostream* getReplayLog() const {
    return d_managedReplayLog.getReplayLog();
  }

  Node replaceQuantifiersWithInstantiations( Node n, std::map< Node, std::vector< Node > >& insts, std::map< Node, Node >& visited ){
    std::map< Node, Node >::iterator itv = visited.find( n );
    if( itv!=visited.end() ){
      return itv->second;
    }else{
      Node ret = n;
      if( n.getKind()==kind::FORALL ){
        std::map< Node, std::vector< Node > >::iterator it = insts.find( n );
        if( it==insts.end() ){
          Trace("smt-qe-debug") << "* " << n << " has no instances" << std::endl;
          ret = NodeManager::currentNM()->mkConst(true);
        }else{
          Trace("smt-qe-debug") << "* " << n << " has " << it->second.size() << " instances" << std::endl;
          Node reti = it->second.empty() ? NodeManager::currentNM()->mkConst(true) : ( it->second.size()==1 ? it->second[0] : NodeManager::currentNM()->mkNode( kind::AND, it->second ) );
          Trace("smt-qe-debug") << "   return : " << ret << std::endl;
          //recursive (for nested quantification)
          ret = replaceQuantifiersWithInstantiations( reti, insts, visited );
<<<<<<< HEAD
        }     
=======
        }
>>>>>>> a58abbe7
      }else if( n.getNumChildren()>0 ){
        bool childChanged = false;
        std::vector< Node > children;
        if( n.getMetaKind() == kind::metakind::PARAMETERIZED ){
          children.push_back( n.getOperator() );
        }
        for( unsigned i=0; i<n.getNumChildren(); i++ ){
          Node r = replaceQuantifiersWithInstantiations( n[i], insts, visited );
          children.push_back( r );
          childChanged = childChanged || r!=n[i];
        }
        if( childChanged ){
          ret = NodeManager::currentNM()->mkNode( n.getKind(), children );
        }
      }
      visited[n] = ret;
      return ret;
    }
  }

};/* class SmtEnginePrivate */

}/* namespace CVC4::smt */

SmtEngine::SmtEngine(ExprManager* em) throw() :
  d_context(new Context()),
  d_userLevels(),
  d_userContext(new UserContext()),
  d_exprManager(em),
  d_nodeManager(d_exprManager->getNodeManager()),
  d_decisionEngine(NULL),
  d_theoryEngine(NULL),
  d_propEngine(NULL),
  d_proofManager(NULL),
  d_definedFunctions(NULL),
  d_fmfRecFunctionsAbs(NULL),
  d_fmfRecFunctionsConcrete(NULL),
  d_assertionList(NULL),
  d_assignments(NULL),
  d_modelGlobalCommands(),
  d_modelCommands(NULL),
  d_dumpCommands(),
  d_defineCommands(),
  d_logic(),
  d_originalOptions(),
  d_pendingPops(0),
  d_fullyInited(false),
  d_problemExtended(false),
  d_queryMade(false),
  d_needPostsolve(false),
  d_earlyTheoryPP(true),
  d_status(),
  d_replayStream(NULL),
  d_private(NULL),
  d_smtAttributes(NULL),
  d_statisticsRegistry(NULL),
  d_stats(NULL),
  d_channels(new LemmaChannels())
{
  SmtScope smts(this);
  d_originalOptions.copyValues(em->getOptions());
  d_smtAttributes = new expr::attr::SmtAttributes(d_context);
  d_private = new smt::SmtEnginePrivate(*this);
  d_statisticsRegistry = new StatisticsRegistry();
  d_stats = new SmtEngineStatistics();
  d_stats->d_resourceUnitsUsed.setData(
      d_private->getResourceManager()->getResourceUsage());

  // The ProofManager is constructed before any other proof objects such as
  // SatProof and TheoryProofs. The TheoryProofEngine and the SatProof are
  // initialized in TheoryEngine and PropEngine respectively.
  Assert(d_proofManager == NULL);
<<<<<<< HEAD
#ifdef CVC4_PROOF
  d_proofManager = new ProofManager();
#endif
  
=======

  // d_proofManager must be created before Options has been finished
  // being parsed from the input file. Because of this, we cannot trust
  // that options::proof() is set correctly yet.
#ifdef CVC4_PROOF
  d_proofManager = new ProofManager();
#endif

>>>>>>> a58abbe7
  // We have mutual dependency here, so we add the prop engine to the theory
  // engine later (it is non-essential there)
  d_theoryEngine = new TheoryEngine(d_context, d_userContext,
                                    d_private->d_iteRemover,
                                    const_cast<const LogicInfo&>(d_logic),
                                    d_channels);

  // Add the theories
  for(TheoryId id = theory::THEORY_FIRST; id < theory::THEORY_LAST; ++id) {
    TheoryConstructor::addTheory(d_theoryEngine, id);
    //register with proof engine if applicable
#ifdef CVC4_PROOF
    ProofManager::currentPM()->getTheoryProofEngine()->registerTheory(d_theoryEngine->theoryOf(id));
#endif
  }

  d_private->addUseTheoryListListener(d_theoryEngine);

  // global push/pop around everything, to ensure proper destruction
  // of context-dependent data structures
  d_userContext->push();
  d_context->push();

  d_definedFunctions = new(true) DefinedFunctionMap(d_userContext);
  if( options::fmfFunWellDefined() || options::fmfFunWellDefinedRelevant() ){
    d_fmfRecFunctionsAbs = new(true) TypeNodeMap(d_userContext);
    d_fmfRecFunctionsConcrete = new(true) NodeListMap(d_userContext);
  }
  d_modelCommands = new(true) smt::CommandList(d_userContext);
}

void SmtEngine::finishInit() {
  Trace("smt-debug") << "SmtEngine::finishInit" << std::endl;
  // ensure that our heuristics are properly set up
  setDefaults();
  
  Trace("smt-debug") << "Making decision engine..." << std::endl;

  Trace("smt-debug") << "Making decision engine..." << std::endl;

  d_decisionEngine = new DecisionEngine(d_context, d_userContext);
  d_decisionEngine->init();   // enable appropriate strategies

  Trace("smt-debug") << "Making prop engine..." << std::endl;
  d_propEngine = new PropEngine(d_theoryEngine, d_decisionEngine, d_context,
                                d_userContext, d_private->getReplayLog(),
                                d_replayStream, d_channels);

  Trace("smt-debug") << "Setting up theory engine..." << std::endl;
  d_theoryEngine->setPropEngine(d_propEngine);
  d_theoryEngine->setDecisionEngine(d_decisionEngine);
  Trace("smt-debug") << "Finishing init for theory engine..." << std::endl;
  d_theoryEngine->finishInit();

  Trace("smt-debug") << "Set up assertion list..." << std::endl;
  // [MGD 10/20/2011] keep around in incremental mode, due to a
  // cleanup ordering issue and Nodes/TNodes.  If SAT is popped
  // first, some user-context-dependent TNodes might still exist
  // with rc == 0.
  if(options::produceAssertions() ||
     options::incrementalSolving()) {
    // In the case of incremental solving, we appear to need these to
    // ensure the relevant Nodes remain live.
    d_assertionList = new(true) AssertionList(d_userContext);
  }

  // dump out a set-logic command
  if(Dump.isOn("benchmark")) {
    // Dump("benchmark") << SetBenchmarkLogicCommand(logic.getLogicString());
    LogicInfo everything;
    everything.lock();
    Dump("benchmark") << CommentCommand("CVC4 always dumps the most general, all-supported logic (below), as some internals might require the use of a logic more general than the input.")
                      << SetBenchmarkLogicCommand(everything.getLogicString());
  }

  Trace("smt-debug") << "Dump declaration commands..." << std::endl;
  // dump out any pending declaration commands
  for(unsigned i = 0; i < d_dumpCommands.size(); ++i) {
    Dump("declarations") << *d_dumpCommands[i];
    delete d_dumpCommands[i];
  }
  d_dumpCommands.clear();

  PROOF( ProofManager::currentPM()->setLogic(d_logic); );
<<<<<<< HEAD
=======
  PROOF({
      for(TheoryId id = theory::THEORY_FIRST; id < theory::THEORY_LAST; ++id) {
        ProofManager::currentPM()->getTheoryProofEngine()->
          finishRegisterTheory(d_theoryEngine->theoryOf(id));
      }
    });

>>>>>>> a58abbe7
  Trace("smt-debug") << "SmtEngine::finishInit done" << std::endl;
}

void SmtEngine::finalOptionsAreSet() {
  if(d_fullyInited) {
    return;
  }

  if(! d_logic.isLocked()) {
    setLogicInternal();
  }

  // finish initialization, create the prop engine, etc.
  finishInit();

  AlwaysAssert( d_propEngine->getAssertionLevel() == 0,
                "The PropEngine has pushed but the SmtEngine "
                "hasn't finished initializing!" );

  d_fullyInited = true;
  Assert(d_logic.isLocked());

  d_propEngine->assertFormula(NodeManager::currentNM()->mkConst<bool>(true));
  d_propEngine->assertFormula(NodeManager::currentNM()->mkConst<bool>(false).notNode());
}

void SmtEngine::shutdown() {
  doPendingPops();

  while(options::incrementalSolving() && d_userContext->getLevel() > 1) {
    internalPop(true);
  }

  // check to see if a postsolve() is pending
  if(d_needPostsolve) {
    d_theoryEngine->postsolve();
    d_needPostsolve = false;
  }

  if(d_propEngine != NULL) {
    d_propEngine->shutdown();
  }
  if(d_theoryEngine != NULL) {
    d_theoryEngine->shutdown();
  }
  if(d_decisionEngine != NULL) {
    d_decisionEngine->shutdown();
  }
}

SmtEngine::~SmtEngine() throw() {
  SmtScope smts(this);

  try {
    shutdown();

    // global push/pop around everything, to ensure proper destruction
    // of context-dependent data structures
    d_context->popto(0);
    d_userContext->popto(0);

    if(d_assignments != NULL) {
      d_assignments->deleteSelf();
    }

    if(d_assertionList != NULL) {
      d_assertionList->deleteSelf();
    }

    for(unsigned i = 0; i < d_dumpCommands.size(); ++i) {
      delete d_dumpCommands[i];
      d_dumpCommands[i] = NULL;
    }
    d_dumpCommands.clear();

    DeleteAndClearCommandVector(d_modelGlobalCommands);

    if(d_modelCommands != NULL) {
      d_modelCommands->deleteSelf();
    }

    d_definedFunctions->deleteSelf();

    delete d_theoryEngine;
    d_theoryEngine = NULL;
    delete d_propEngine;
    d_propEngine = NULL;
    delete d_decisionEngine;
    d_decisionEngine = NULL;


// d_proofManager is always created when proofs are enabled at configure time.
// Becuase of this, this code should not be wrapped in PROOF() which
// additionally checks flags such as options::proof().
#ifdef CVC4_PROOF
    delete d_proofManager;
    d_proofManager = NULL;
#endif

    delete d_stats;
    d_stats = NULL;
    delete d_statisticsRegistry;
    d_statisticsRegistry = NULL;

    delete d_private;
    d_private = NULL;

    delete d_smtAttributes;
    d_smtAttributes = NULL;

    delete d_userContext;
    d_userContext = NULL;
    delete d_context;
    d_context = NULL;

    delete d_channels;
    d_channels = NULL;

  } catch(Exception& e) {
    Warning() << "CVC4 threw an exception during cleanup." << endl
              << e << endl;
  }
}

void SmtEngine::setLogic(const LogicInfo& logic) throw(ModalException) {
  SmtScope smts(this);
  if(d_fullyInited) {
    throw ModalException("Cannot set logic in SmtEngine after the engine has "
                         "finished initializing.");
  }
  d_logic = logic;
  setLogicInternal();
}

void SmtEngine::setLogic(const std::string& s)
    throw(ModalException, LogicException) {
  SmtScope smts(this);
  try {
    setLogic(LogicInfo(s));
  } catch(IllegalArgumentException& e) {
    throw LogicException(e.what());
  }
}

void SmtEngine::setLogic(const char* logic)
    throw(ModalException, LogicException) {
  setLogic(string(logic));
}

LogicInfo SmtEngine::getLogicInfo() const {
  return d_logic;
}

void SmtEngine::setLogicInternal() throw() {
  Assert(!d_fullyInited, "setting logic in SmtEngine but the engine has already"
         " finished initializing for this run");
  d_logic.lock();
}

void SmtEngine::setDefaults() {
  if(options::forceLogicString.wasSetByUser()) {
    d_logic = LogicInfo(options::forceLogicString());
  }
  else if (options::solveIntAsBV() > 0) {
    d_logic = LogicInfo("QF_BV");
  } else if (d_logic.getLogicString() == "QF_UFBV" &&
             options::bitblastMode() == theory::bv::BITBLAST_MODE_EAGER) {
    d_logic = LogicInfo("QF_BV");
  }

  // set strings-exp
  /* - disabled for 1.4 release [MGD 2014.06.25]
  if(!d_logic.hasEverything() && d_logic.isTheoryEnabled(THEORY_STRINGS) ) {
    if(! options::stringExp.wasSetByUser()) {
      options::stringExp.set( true );
      Trace("smt") << "turning on strings-exp, for the theory of strings" << std::endl;
    }
  }
  */
  // for strings
  if(options::stringExp()) {
    if( !d_logic.isQuantified() ) {
      d_logic = d_logic.getUnlockedCopy();
      d_logic.enableQuantifiers();
      d_logic.lock();
      Trace("smt") << "turning on quantifier logic, for strings-exp"
                   << std::endl;
    }
    if(! options::fmfBoundInt.wasSetByUser()) {
      options::fmfBoundInt.set( true );
      Trace("smt") << "turning on fmf-bound-int, for strings-exp" << std::endl;
    }
    if(! options::fmfInstEngine.wasSetByUser()) {
      options::fmfInstEngine.set( true );
      Trace("smt") << "turning on fmf-inst-engine, for strings-exp" << std::endl;
    }
    /*
    if(! options::rewriteDivk.wasSetByUser()) {
      options::rewriteDivk.set( true );
      Trace("smt") << "turning on rewrite-divk, for strings-exp" << std::endl;
    }*/
    /*
    if(! options::stringFMF.wasSetByUser()) {
      options::stringFMF.set( true );
      Trace("smt") << "turning on strings-fmf, for strings-exp" << std::endl;
    }
    */
  }

  if(options::checkModels()) {
    if(! options::produceAssertions()) {
      Notice() << "SmtEngine: turning on produce-assertions to support "
               << "check-models." << endl;
      setOption("produce-assertions", SExpr("true"));
    }
  }

  if(options::unsatCores()) {
    if(options::simplificationMode() != SIMPLIFICATION_MODE_NONE) {
      if(options::simplificationMode.wasSetByUser()) {
        throw OptionException("simplification not supported with unsat cores");
      }
      Notice() << "SmtEngine: turning off simplification to support unsat-cores"
               << endl;
      options::simplificationMode.set(SIMPLIFICATION_MODE_NONE);
    }

    if(options::unconstrainedSimp()) {
      if(options::unconstrainedSimp.wasSetByUser()) {
        throw OptionException("unconstrained simplification not supported with unsat cores");
      }
      Notice() << "SmtEngine: turning off unconstrained simplification to support unsat-cores" << endl;
      options::unconstrainedSimp.set(false);
    }

    if(options::pbRewrites()) {
      if(options::pbRewrites.wasSetByUser()) {
        throw OptionException("pseudoboolean rewrites not supported with unsat cores");
      }
      Notice() << "SmtEngine: turning off pseudoboolean rewrites to support unsat-cores" << endl;
      setOption("pb-rewrites", false);
    }

    if(options::sortInference()) {
      if(options::sortInference.wasSetByUser()) {
        throw OptionException("sort inference not supported with unsat cores");
      }
      Notice() << "SmtEngine: turning off sort inference to support unsat-cores" << endl;
      options::sortInference.set(false);
    }

    if(options::preSkolemQuant()) {
      if(options::preSkolemQuant.wasSetByUser()) {
        throw OptionException("pre-skolemization not supported with unsat cores");
      }
      Notice() << "SmtEngine: turning off pre-skolemization to support unsat-cores" << endl;
      options::preSkolemQuant.set(false);
    }

    if(options::bitvectorToBool()) {
      if(options::bitvectorToBool.wasSetByUser()) {
        throw OptionException("bv-to-bool not supported with unsat cores");
      }
      Notice() << "SmtEngine: turning off bitvector-to-bool support unsat-cores" << endl;
      options::bitvectorToBool.set(false);
    }

    if(options::bvIntroducePow2()) {
      if(options::bvIntroducePow2.wasSetByUser()) {
        throw OptionException("bv-intro-pow2 not supported with unsat cores");
      }
      Notice() << "SmtEngine: turning off bv-introduce-pow2 to support unsat-cores" << endl;
      setOption("bv-intro-pow2", false);
    }
    if(options::repeatSimp()) {
      if(options::repeatSimp.wasSetByUser()) {
        throw OptionException("repeat-simp not supported with unsat cores");
      }
      Notice() << "SmtEngine: turning off repeat-simp to support unsat-cores" << endl;
      setOption("repeat-simp", false);
    }

  }

  if(options::produceAssignments() && !options::produceModels()) {
    Notice() << "SmtEngine: turning on produce-models to support produce-assignments" << endl;
    setOption("produce-models", SExpr("true"));
  }

  // Set the options for the theoryOf
  if(!options::theoryOfMode.wasSetByUser()) {
    if(d_logic.isSharingEnabled() &&
       !d_logic.isTheoryEnabled(THEORY_BV) &&
       !d_logic.isTheoryEnabled(THEORY_STRINGS) &&
       !d_logic.isTheoryEnabled(THEORY_SETS) ) {
      Trace("smt") << "setting theoryof-mode to term-based" << endl;
      options::theoryOfMode.set(THEORY_OF_TERM_BASED);
    }
  }

  // strings require LIA, UF; widen the logic
  if(d_logic.isTheoryEnabled(THEORY_STRINGS)) {
    LogicInfo log(d_logic.getUnlockedCopy());
    // Strings requires arith for length constraints, and also UF
    if(!d_logic.isTheoryEnabled(THEORY_UF)) {
      Trace("smt") << "because strings are enabled, also enabling UF" << endl;
      log.enableTheory(THEORY_UF);
    }
    if(!d_logic.isTheoryEnabled(THEORY_ARITH) || d_logic.isDifferenceLogic() || !d_logic.areIntegersUsed()) {
      Trace("smt") << "because strings are enabled, also enabling linear integer arithmetic" << endl;
      log.enableTheory(THEORY_ARITH);
      log.enableIntegers();
      log.arithOnlyLinear();
    }
    d_logic = log;
    d_logic.lock();
  }

  // by default, symmetry breaker is on only for QF_UF
  if(! options::ufSymmetryBreaker.wasSetByUser()) {
    bool qf_uf = d_logic.isPure(THEORY_UF) && !d_logic.isQuantified() && !options::proof();
    Trace("smt") << "setting uf symmetry breaker to " << qf_uf << endl;
    options::ufSymmetryBreaker.set(qf_uf);
  }
  // by default, nonclausal simplification is off for QF_SAT
  if(! options::simplificationMode.wasSetByUser()) {
    bool qf_sat = d_logic.isPure(THEORY_BOOL) && !d_logic.isQuantified();
    Trace("smt") << "setting simplification mode to <" << d_logic.getLogicString() << "> " << (!qf_sat) << endl;
    //simplification=none works better for SMT LIB benchmarks with quantifiers, not others
    //options::simplificationMode.set(qf_sat || quantifiers ? SIMPLIFICATION_MODE_NONE : SIMPLIFICATION_MODE_BATCH);
    options::simplificationMode.set(qf_sat ? SIMPLIFICATION_MODE_NONE : SIMPLIFICATION_MODE_BATCH);
  }

  // If in arrays, set the UF handler to arrays
  if(d_logic.isTheoryEnabled(THEORY_ARRAY) && ( !d_logic.isQuantified() ||
     (d_logic.isQuantified() && !d_logic.isTheoryEnabled(THEORY_UF)))) {
    Theory::setUninterpretedSortOwner(THEORY_ARRAY);
  } else {
    Theory::setUninterpretedSortOwner(THEORY_UF);
  }

  // Turn on ite simplification for QF_LIA and QF_AUFBV
  // WARNING: These checks match much more than just QF_AUFBV and
  // QF_LIA logics. --K [2014/10/15]
  if(! options::doITESimp.wasSetByUser()) {
    bool qf_aufbv = !d_logic.isQuantified() &&
      d_logic.isTheoryEnabled(THEORY_ARRAY) &&
      d_logic.isTheoryEnabled(THEORY_UF) &&
      d_logic.isTheoryEnabled(THEORY_BV);
    bool qf_lia = !d_logic.isQuantified() &&
      d_logic.isPure(THEORY_ARITH) &&
      d_logic.isLinear() &&
      !d_logic.isDifferenceLogic() &&
      !d_logic.areRealsUsed();

    bool iteSimp = (qf_aufbv || qf_lia);
    Trace("smt") << "setting ite simplification to " << iteSimp << endl;
    options::doITESimp.set(iteSimp);
  }
  if(! options::compressItes.wasSetByUser() ){
    bool qf_lia = !d_logic.isQuantified() &&
      d_logic.isPure(THEORY_ARITH) &&
      d_logic.isLinear() &&
      !d_logic.isDifferenceLogic() &&
      !d_logic.areRealsUsed();

    bool compressIte = qf_lia;
    Trace("smt") << "setting ite compression to " << compressIte << endl;
    options::compressItes.set(compressIte);
  }
  if(! options::simplifyWithCareEnabled.wasSetByUser() ){
    bool qf_aufbv = !d_logic.isQuantified() &&
      d_logic.isTheoryEnabled(THEORY_ARRAY) &&
      d_logic.isTheoryEnabled(THEORY_UF) &&
      d_logic.isTheoryEnabled(THEORY_BV);

    bool withCare = qf_aufbv;
    Trace("smt") << "setting ite simplify with care to " << withCare << endl;
    options::simplifyWithCareEnabled.set(withCare);
  }
  // Turn off array eager index splitting for QF_AUFLIA
  if(! options::arraysEagerIndexSplitting.wasSetByUser()) {
    if (not d_logic.isQuantified() &&
        d_logic.isTheoryEnabled(THEORY_ARRAY) &&
        d_logic.isTheoryEnabled(THEORY_UF) &&
        d_logic.isTheoryEnabled(THEORY_ARITH)) {
      Trace("smt") << "setting array eager index splitting to false" << endl;
      options::arraysEagerIndexSplitting.set(false);
    }
  }
  // Turn on model-based arrays for QF_AX (unless models are enabled)
  // if(! options::arraysModelBased.wasSetByUser()) {
  //   if (not d_logic.isQuantified() &&
  //       d_logic.isTheoryEnabled(THEORY_ARRAY) &&
  //       d_logic.isPure(THEORY_ARRAY) &&
  //       !options::produceModels() &&
  //       !options::checkModels()) {
  //     Trace("smt") << "turning on model-based array solver" << endl;
  //     options::arraysModelBased.set(true);
  //   }
  // }
  // Turn on multiple-pass non-clausal simplification for QF_AUFBV
  if(! options::repeatSimp.wasSetByUser()) {
    bool repeatSimp = !d_logic.isQuantified() &&
                      (d_logic.isTheoryEnabled(THEORY_ARRAY) &&
                      d_logic.isTheoryEnabled(THEORY_UF) &&
                      d_logic.isTheoryEnabled(THEORY_BV)) &&
                      !options::unsatCores();
    Trace("smt") << "setting repeat simplification to " << repeatSimp << endl;
    options::repeatSimp.set(repeatSimp);
  }
  // Turn on unconstrained simplification for QF_AUFBV
  if(!options::unconstrainedSimp.wasSetByUser() ||
      options::incrementalSolving()) {
    //    bool qf_sat = d_logic.isPure(THEORY_BOOL) && !d_logic.isQuantified();
    //    bool uncSimp = false && !qf_sat && !options::incrementalSolving();
    bool uncSimp = !options::incrementalSolving() &&
                   !d_logic.isQuantified() &&
                   !options::produceModels() &&
                   !options::produceAssignments() &&
                   !options::checkModels() &&
                   !options::unsatCores() &&
                   (d_logic.isTheoryEnabled(THEORY_ARRAY) && d_logic.isTheoryEnabled(THEORY_BV));
    Trace("smt") << "setting unconstrained simplification to " << uncSimp << endl;
    options::unconstrainedSimp.set(uncSimp);
  }
  // Unconstrained simp currently does *not* support model generation
  if (options::unconstrainedSimp.wasSetByUser() && options::unconstrainedSimp()) {
    if (options::produceModels()) {
      if (options::produceModels.wasSetByUser()) {
        throw OptionException("Cannot use unconstrained-simp with model generation.");
      }
      Notice() << "SmtEngine: turning off produce-models to support unconstrainedSimp" << endl;
      setOption("produce-models", SExpr("false"));
    }
    if (options::produceAssignments()) {
      if (options::produceAssignments.wasSetByUser()) {
        throw OptionException("Cannot use unconstrained-simp with model generation (produce-assignments).");
      }
      Notice() << "SmtEngine: turning off produce-assignments to support unconstrainedSimp" << endl;
      setOption("produce-assignments", SExpr("false"));
    }
    if (options::checkModels()) {
      if (options::checkModels.wasSetByUser()) {
        throw OptionException("Cannot use unconstrained-simp with model generation (check-models).");
      }
      Notice() << "SmtEngine: turning off check-models to support unconstrainedSimp" << endl;
      setOption("check-models", SExpr("false"));
    }
  }


  if (options::bitblastMode() == theory::bv::BITBLAST_MODE_EAGER &&
      options::incrementalSolving()) {
    if (options::incrementalSolving.wasSetByUser()) {
      throw OptionException(std::string("Eager bit-blasting does not currently support incremental mode. \n\
                                         Try --bitblast=lazy"));
    }
    Notice() << "SmtEngine: turning off incremental to support eager bit-blasting" << endl;
    setOption("incremental", SExpr("false"));
  }

  if (! options::bvEagerExplanations.wasSetByUser() &&
      d_logic.isTheoryEnabled(THEORY_ARRAY) &&
      d_logic.isTheoryEnabled(THEORY_BV)) {
    Trace("smt") << "enabling eager bit-vector explanations " << endl;
    options::bvEagerExplanations.set(true);
  }

  // Turn on arith rewrite equalities only for pure arithmetic
  if(! options::arithRewriteEq.wasSetByUser()) {
    bool arithRewriteEq = d_logic.isPure(THEORY_ARITH) && !d_logic.isQuantified();
    Trace("smt") << "setting arith rewrite equalities " << arithRewriteEq << endl;
    options::arithRewriteEq.set(arithRewriteEq);
  }
  if(!  options::arithHeuristicPivots.wasSetByUser()) {
    int16_t heuristicPivots = 5;
    if(d_logic.isPure(THEORY_ARITH) && !d_logic.isQuantified()) {
      if(d_logic.isDifferenceLogic()) {
        heuristicPivots = -1;
      } else if(!d_logic.areIntegersUsed()) {
        heuristicPivots = 0;
      }
    }
    Trace("smt") << "setting arithHeuristicPivots  " << heuristicPivots << endl;
    options::arithHeuristicPivots.set(heuristicPivots);
  }
  if(! options::arithPivotThreshold.wasSetByUser()){
    uint16_t pivotThreshold = 2;
    if(d_logic.isPure(THEORY_ARITH) && !d_logic.isQuantified()){
      if(d_logic.isDifferenceLogic()){
        pivotThreshold = 16;
      }
    }
    Trace("smt") << "setting arith arithPivotThreshold  " << pivotThreshold << endl;
    options::arithPivotThreshold.set(pivotThreshold);
  }
  if(! options::arithStandardCheckVarOrderPivots.wasSetByUser()){
    int16_t varOrderPivots = -1;
    if(d_logic.isPure(THEORY_ARITH) && !d_logic.isQuantified()){
      varOrderPivots = 200;
    }
    Trace("smt") << "setting arithStandardCheckVarOrderPivots  " << varOrderPivots << endl;
    options::arithStandardCheckVarOrderPivots.set(varOrderPivots);
  }
  // Turn off early theory preprocessing if arithRewriteEq is on
  if (options::arithRewriteEq()) {
    d_earlyTheoryPP = false;
  }

  // Set decision mode based on logic (if not set by user)
  if(!options::decisionMode.wasSetByUser()) {
    decision::DecisionMode decMode =
      // ALL_SUPPORTED
      d_logic.hasEverything() ? decision::DECISION_STRATEGY_JUSTIFICATION :
      ( // QF_BV
        (not d_logic.isQuantified() &&
          d_logic.isPure(THEORY_BV)
          ) ||
        // QF_AUFBV or QF_ABV or QF_UFBV
        (not d_logic.isQuantified() &&
         (d_logic.isTheoryEnabled(THEORY_ARRAY) ||
          d_logic.isTheoryEnabled(THEORY_UF)) &&
         d_logic.isTheoryEnabled(THEORY_BV)
         ) ||
        // QF_AUFLIA (and may be ends up enabling QF_AUFLRA?)
        (not d_logic.isQuantified() &&
         d_logic.isTheoryEnabled(THEORY_ARRAY) &&
         d_logic.isTheoryEnabled(THEORY_UF) &&
         d_logic.isTheoryEnabled(THEORY_ARITH)
         ) ||
        // QF_LRA
        (not d_logic.isQuantified() &&
         d_logic.isPure(THEORY_ARITH) && d_logic.isLinear() && !d_logic.isDifferenceLogic() &&  !d_logic.areIntegersUsed()
         ) ||
        // Quantifiers
        d_logic.isQuantified() ||
        // Strings
        d_logic.isTheoryEnabled(THEORY_STRINGS)
        ? decision::DECISION_STRATEGY_JUSTIFICATION
        : decision::DECISION_STRATEGY_INTERNAL
      );

    bool stoponly =
      // ALL_SUPPORTED
      d_logic.hasEverything() || d_logic.isTheoryEnabled(THEORY_STRINGS) ? false :
      ( // QF_AUFLIA
        (not d_logic.isQuantified() &&
         d_logic.isTheoryEnabled(THEORY_ARRAY) &&
         d_logic.isTheoryEnabled(THEORY_UF) &&
         d_logic.isTheoryEnabled(THEORY_ARITH)
         ) ||
        // QF_LRA
        (not d_logic.isQuantified() &&
         d_logic.isPure(THEORY_ARITH) && d_logic.isLinear() && !d_logic.isDifferenceLogic() &&  !d_logic.areIntegersUsed()
         )
        ? true : false
      );

    Trace("smt") << "setting decision mode to " << decMode << endl;
    options::decisionMode.set(decMode);
    options::decisionStopOnly.set(stoponly);
  }
  if( options::incrementalSolving() ){
    //disable modes not supported by incremental
    options::sortInference.set( false );
    options::ufssFairnessMonotone.set( false );
  }
  if( d_logic.hasCardinalityConstraints() ){
    //must have finite model finding on
    options::finiteModelFind.set( true );
  }
<<<<<<< HEAD
  
=======

>>>>>>> a58abbe7
  //if it contains a theory with non-termination, do not strictly enforce that quantifiers and theory combination must be interleaved
  if( d_logic.isTheoryEnabled(THEORY_STRINGS) || (d_logic.isTheoryEnabled(THEORY_ARITH) && !d_logic.isLinear()) ){
    if( !options::instWhenStrictInterleave.wasSetByUser() ){
      options::instWhenStrictInterleave.set( false );
    }
  }
<<<<<<< HEAD
  
=======

>>>>>>> a58abbe7
  //local theory extensions
  if( options::localTheoryExt() ){
    if( !options::instMaxLevel.wasSetByUser() ){
      options::instMaxLevel.set( 0 );
    }
  }
<<<<<<< HEAD
=======
  if( options::instMaxLevel()!=-1 ){
    Notice() << "SmtEngine: turning off cbqi to support instMaxLevel" << endl;
    options::cbqi.set(false);
  }
>>>>>>> a58abbe7

  if(options::fmfBoundIntLazy.wasSetByUser() && options::fmfBoundIntLazy()) {
    options::fmfBoundInt.set( true );
  }
  //now have determined whether fmfBoundInt is on/off
  //apply fmfBoundInt options
  if( options::fmfBoundInt() ){
    //must have finite model finding on
    options::finiteModelFind.set( true );
    if( ! options::mbqiMode.wasSetByUser() ||
        ( options::mbqiMode()!=quantifiers::MBQI_NONE &&
          options::mbqiMode()!=quantifiers::MBQI_FMC &&
          options::mbqiMode()!=quantifiers::MBQI_FMC_INTERVAL ) ){
      //if bounded integers are set, use no MBQI by default
      options::mbqiMode.set( quantifiers::MBQI_NONE );
    }
    if( ! options::prenexQuant.wasSetByUser() ){
      options::prenexQuant.set( quantifiers::PRENEX_NONE );
    }
  }
  if( options::ufssSymBreak() ){
    options::sortInference.set( true );
  }
  if( options::fmfFunWellDefinedRelevant() ){
    if( !options::fmfFunWellDefined.wasSetByUser() ){
      options::fmfFunWellDefined.set( true );
    }
  }
  if( options::fmfFunWellDefined() ){
    if( !options::finiteModelFind.wasSetByUser() ){
      options::finiteModelFind.set( true );
    }
  }

  //now, have determined whether finite model find is on/off
  //apply finite model finding options
  if( options::finiteModelFind() ){
    if( !options::eMatching.wasSetByUser() ){
      options::eMatching.set( options::fmfInstEngine() );
    }
    if( !options::instWhenMode.wasSetByUser() ){
      //instantiate only on last call  FIXME: remove?
      if( options::eMatching() ){
        options::instWhenMode.set( quantifiers::INST_WHEN_LAST_CALL );
      }
    }
    if( options::mbqiMode()==quantifiers::MBQI_ABS ){
      if( !options::preSkolemQuant.wasSetByUser() ){
        options::preSkolemQuant.set( true );
      }
      if( !options::preSkolemQuantNested.wasSetByUser() ){
        options::preSkolemQuantNested.set( true );
      }
      if( !options::fmfOneInstPerRound.wasSetByUser() ){
        options::fmfOneInstPerRound.set( true );
      }
    }
  }

  //apply counterexample guided instantiation options
  if( options::cegqiSingleInvMode()!=quantifiers::CEGQI_SI_MODE_NONE ){
    if( !options::ceGuidedInst.wasSetByUser() ){
      options::ceGuidedInst.set( true );
    }
  }
  if( options::ceGuidedInst() ){
    //counterexample-guided instantiation for sygus
    if( !options::cegqiSingleInvMode.wasSetByUser() ){
      options::cegqiSingleInvMode.set( quantifiers::CEGQI_SI_MODE_USE );
    }
    if( !options::quantConflictFind.wasSetByUser() ){
      options::quantConflictFind.set( false );
    }
    if( !options::instNoEntail.wasSetByUser() ){
      options::instNoEntail.set( false );
    }
    //do not allow partial functions
    if( !options::bitvectorDivByZeroConst.wasSetByUser() ){
      options::bitvectorDivByZeroConst.set( true );
    }
    if( !options::dtRewriteErrorSel.wasSetByUser() ){
      options::dtRewriteErrorSel.set( true );
    }
    //do not miniscope
    if( !options::miniscopeQuant.wasSetByUser() ){
      options::miniscopeQuant.set( false );
    }
    if( !options::miniscopeQuantFreeVar.wasSetByUser() ){
      options::miniscopeQuantFreeVar.set( false );
    }
    //rewrite divk
    if( !options::rewriteDivk.wasSetByUser()) {
      options::rewriteDivk.set( true );
    }
    //do not do macros
    if( !options::macrosQuant.wasSetByUser()) {
      options::macrosQuant.set( false );
    }
    if( !options::cbqiPreRegInst.wasSetByUser()) {
      options::cbqiPreRegInst.set( true );
    }
  }
  //counterexample-guided instantiation for non-sygus
<<<<<<< HEAD
  // enable if any quantifiers with arithmetic or datatypes
  if( ( d_logic.isQuantified() && ( d_logic.isTheoryEnabled(THEORY_ARITH) || d_logic.isTheoryEnabled(THEORY_DATATYPES) ) ) || 
=======
  // enable if any possible quantifiers with arithmetic, datatypes or bitvectors
  if( ( d_logic.isQuantified() && ( d_logic.isTheoryEnabled(THEORY_ARITH) || d_logic.isTheoryEnabled(THEORY_DATATYPES) || d_logic.isTheoryEnabled(THEORY_BV) ) ) ||
>>>>>>> a58abbe7
      options::cbqiAll() ){
    if( !options::cbqi.wasSetByUser() ){
      options::cbqi.set( true );
    }
  }
  if( options::cbqiSplx() ){
    //implies more general option
    options::cbqi.set( true );
  }
  if( options::cbqi() ){
    //must rewrite divk
    if( !options::rewriteDivk.wasSetByUser()) {
      options::rewriteDivk.set( true );
    }
    if( d_logic.isPure(THEORY_ARITH) ){
      options::cbqiAll.set( false );
      if( !options::quantConflictFind.wasSetByUser() ){
        options::quantConflictFind.set( false );
      }
      if( !options::instNoEntail.wasSetByUser() ){
        options::instNoEntail.set( false );
      }
      if( !options::instWhenMode.wasSetByUser() && options::cbqiModel() ){
        //only instantiation should happen at last call when model is avaiable
        if( !options::instWhenMode.wasSetByUser() ){
          options::instWhenMode.set( quantifiers::INST_WHEN_LAST_CALL );
        }
      }
    }
  }
  //implied options...
  if( options::strictTriggers() ){
    if( !options::userPatternsQuant.wasSetByUser() ){
      options::userPatternsQuant.set( quantifiers::USER_PAT_MODE_TRUST );
    }
  }
  if( options::qcfMode.wasSetByUser() || options::qcfTConstraint() ){
    options::quantConflictFind.set( true );
  }
  //for induction techniques
  if( options::quantInduction() ){
    if( !options::dtStcInduction.wasSetByUser() ){
      options::dtStcInduction.set( true );
    }
    if( !options::intWfInduction.wasSetByUser() ){
      options::intWfInduction.set( true );
    }
  }
  if( options::dtStcInduction() ){
    //leads to unfairness FIXME
    if( !options::dtForceAssignment.wasSetByUser() ){
      options::dtForceAssignment.set( true );
    }
    //try to remove ITEs from quantified formulas
    if( !options::iteDtTesterSplitQuant.wasSetByUser() ){
      options::iteDtTesterSplitQuant.set( true );
    }
    if( !options::iteLiftQuant.wasSetByUser() ){
      options::iteLiftQuant.set( quantifiers::ITE_LIFT_QUANT_MODE_ALL );
    }
  }
  if( options::intWfInduction() ){
    if( !options::purifyTriggers.wasSetByUser() ){
      options::purifyTriggers.set( true );
    }
  }
  if( options::conjectureNoFilter() ){
    if( !options::conjectureFilterActiveTerms.wasSetByUser() ){
      options::conjectureFilterActiveTerms.set( false );
    }
    if( !options::conjectureFilterCanonical.wasSetByUser() ){
      options::conjectureFilterCanonical.set( false );
    }
    if( !options::conjectureFilterModel.wasSetByUser() ){
      options::conjectureFilterModel.set( false );
    }
  }
  if( options::conjectureGenPerRound.wasSetByUser() ){
    if( options::conjectureGenPerRound()>0 ){
      options::conjectureGen.set( true );
    }else{
      options::conjectureGen.set( false );
    }
  }
  //can't pre-skolemize nested quantifiers without UF theory
  if( !d_logic.isTheoryEnabled(THEORY_UF) && options::preSkolemQuant() ){
    if( !options::preSkolemQuantNested.wasSetByUser() ){
      options::preSkolemQuantNested.set( false );
    }
  }
  if( !d_logic.isTheoryEnabled(THEORY_DATATYPES) ){
    options::quantDynamicSplit.set( quantifiers::QUANT_DSPLIT_MODE_NONE );
  }

  //until bugs 371,431 are fixed
  if( ! options::minisatUseElim.wasSetByUser()){
    if( d_logic.isQuantified() || options::produceModels() || options::produceAssignments() || options::checkModels() ){
      options::minisatUseElim.set( false );
    }
  }
  else if (options::minisatUseElim()) {
    if (options::produceModels()) {
      Notice() << "SmtEngine: turning off produce-models to support minisatUseElim" << endl;
      setOption("produce-models", SExpr("false"));
    }
    if (options::produceAssignments()) {
      Notice() << "SmtEngine: turning off produce-assignments to support minisatUseElim" << endl;
      setOption("produce-assignments", SExpr("false"));
    }
    if (options::checkModels()) {
      Notice() << "SmtEngine: turning off check-models to support minisatUseElim" << endl;
      setOption("check-models", SExpr("false"));
    }
  }

  // For now, these array theory optimizations do not support model-building
  if (options::produceModels() || options::produceAssignments() || options::checkModels()) {
    options::arraysOptimizeLinear.set(false);
    options::arraysLazyRIntro1.set(false);
  }

  // Non-linear arithmetic does not support models
  if (d_logic.isTheoryEnabled(THEORY_ARITH) &&
      !d_logic.isLinear()) {
    if (options::produceModels()) {
      if(options::produceModels.wasSetByUser()) {
        throw OptionException("produce-model not supported with nonlinear arith");
      }
      Warning() << "SmtEngine: turning off produce-models because unsupported for nonlinear arith" << endl;
      setOption("produce-models", SExpr("false"));
    }
    if (options::produceAssignments()) {
      if(options::produceAssignments.wasSetByUser()) {
        throw OptionException("produce-assignments not supported with nonlinear arith");
      }
      Warning() << "SmtEngine: turning off produce-assignments because unsupported for nonlinear arith" << endl;
      setOption("produce-assignments", SExpr("false"));
    }
    if (options::checkModels()) {
      if(options::checkModels.wasSetByUser()) {
        throw OptionException("check-models not supported with nonlinear arith");
      }
      Warning() << "SmtEngine: turning off check-models because unsupported for nonlinear arith" << endl;
      setOption("check-models", SExpr("false"));
    }
  }

  if(options::incrementalSolving() && (options::proof() || options::unsatCores())) {
    Warning() << "SmtEngine: turning off incremental solving mode (not yet supported with --proof or --produce-unsat-cores, try --tear-down-incremental instead)" << endl;
    setOption("incremental", SExpr("false"));
  }
}

void SmtEngine::setInfo(const std::string& key, const CVC4::SExpr& value)
  throw(OptionException, ModalException) {

  SmtScope smts(this);

  Trace("smt") << "SMT setInfo(" << key << ", " << value << ")" << endl;

  if(Dump.isOn("benchmark")) {
    if(key == "status") {
      string s = value.getValue();
      BenchmarkStatus status =
        (s == "sat") ? SMT_SATISFIABLE :
          ((s == "unsat") ? SMT_UNSATISFIABLE : SMT_UNKNOWN);
      Dump("benchmark") << SetBenchmarkStatusCommand(status);
    } else {
      Dump("benchmark") << SetInfoCommand(key, value);
    }
  }

  // Check for CVC4-specific info keys (prefixed with "cvc4-" or "cvc4_")
  if(key.length() > 5) {
    string prefix = key.substr(0, 5);
    if(prefix == "cvc4-" || prefix == "cvc4_") {
      string cvc4key = key.substr(5);
      if(cvc4key == "logic") {
        if(! value.isAtom()) {
          throw OptionException("argument to (set-info :cvc4-logic ..) must be a string");
        }
        SmtScope smts(this);
        d_logic = value.getValue();
        setLogicInternal();
        return;
      } else {
        throw UnrecognizedOptionException();
      }
    }
  }

  // Check for standard info keys (SMT-LIB v1, SMT-LIB v2, ...)
  if(key == "source" ||
     key == "category" ||
     key == "difficulty" ||
     key == "notes") {
    // ignore these
    return;
  } else if(key == "name") {
    d_filename = value.getValue();
    return;
  } else if(key == "smt-lib-version") {
    if( (value.isInteger() && value.getIntegerValue() == Integer(2)) ||
        (value.isRational() && value.getRationalValue() == Rational(2)) ||
        value.getValue() == "2" ||
        value.getValue() == "2.0" ) {
      // supported SMT-LIB version
      if(!options::outputLanguage.wasSetByUser() &&
         options::outputLanguage() == language::output::LANG_SMTLIB_V2_5) {
        options::outputLanguage.set(language::output::LANG_SMTLIB_V2_0);
        *options::out() << language::SetLanguage(language::output::LANG_SMTLIB_V2_0);
      }
      return;
    } else if( (value.isRational() && value.getRationalValue() == Rational(5, 2)) ||
               value.getValue() == "2.5" ) {
      // supported SMT-LIB version
      if(!options::outputLanguage.wasSetByUser() &&
         options::outputLanguage() == language::output::LANG_SMTLIB_V2_0) {
        options::outputLanguage.set(language::output::LANG_SMTLIB_V2_5);
        *options::out() << language::SetLanguage(language::output::LANG_SMTLIB_V2_5);
      }
      return;
    }
    Warning() << "Warning: unsupported smt-lib-version: " << value << endl;
    throw UnrecognizedOptionException();
  } else if(key == "status") {
    string s;
    if(value.isAtom()) {
      s = value.getValue();
    }
    if(s != "sat" && s != "unsat" && s != "unknown") {
      throw OptionException("argument to (set-info :status ..) must be "
                            "`sat' or `unsat' or `unknown'");
    }
    d_status = Result(s, d_filename);
    return;
  }
  throw UnrecognizedOptionException();
}

CVC4::SExpr SmtEngine::getInfo(const std::string& key) const
  throw(OptionException, ModalException) {

  SmtScope smts(this);

  Trace("smt") << "SMT getInfo(" << key << ")" << endl;
  if(key == "all-statistics") {
    vector<SExpr> stats;
    for(StatisticsRegistry::const_iterator i = NodeManager::fromExprManager(d_exprManager)->getStatisticsRegistry()->begin();
        i != NodeManager::fromExprManager(d_exprManager)->getStatisticsRegistry()->end();
        ++i) {
      vector<SExpr> v;
      v.push_back((*i).first);
      v.push_back((*i).second);
      stats.push_back(v);
    }
    for(StatisticsRegistry::const_iterator i = d_statisticsRegistry->begin();
        i != d_statisticsRegistry->end();
        ++i) {
      vector<SExpr> v;
      v.push_back((*i).first);
      v.push_back((*i).second);
      stats.push_back(v);
    }
    return SExpr(stats);
  } else if(key == "error-behavior") {
    // immediate-exit | continued-execution
    if( options::continuedExecution() || options::interactive() ) {
      return SExpr(SExpr::Keyword("continued-execution"));
    } else {
      return SExpr(SExpr::Keyword("immediate-exit"));
    }
  } else if(key == "name") {
    return SExpr(Configuration::getName());
  } else if(key == "version") {
    return SExpr(Configuration::getVersionString());
  } else if(key == "authors") {
    return SExpr(Configuration::about());
  } else if(key == "status") {
    // sat | unsat | unknown
    switch(d_status.asSatisfiabilityResult().isSat()) {
    case Result::SAT:
      return SExpr(SExpr::Keyword("sat"));
    case Result::UNSAT:
      return SExpr(SExpr::Keyword("unsat"));
    default:
      return SExpr(SExpr::Keyword("unknown"));
    }
  } else if(key == "reason-unknown") {
    if(!d_status.isNull() && d_status.isUnknown()) {
      stringstream ss;
      ss << d_status.whyUnknown();
      string s = ss.str();
      transform(s.begin(), s.end(), s.begin(), ::tolower);
      return SExpr(SExpr::Keyword(s));
    } else {
      throw ModalException("Can't get-info :reason-unknown when the "
                           "last result wasn't unknown!");
    }
  } else if(key == "assertion-stack-levels") {
    return SExpr(d_userLevels.size());
  } else if(key == "all-options") {
    // get the options, like all-statistics
    std::vector< std::vector<std::string> > current_options = Options::current()->getOptions();
    return SExpr::parseListOfListOfAtoms(current_options);
  } else {
    throw UnrecognizedOptionException();
  }
}

void SmtEngine::defineFunction(Expr func,
                               const std::vector<Expr>& formals,
                               Expr formula) {
  SmtScope smts(this);
  doPendingPops();
  Trace("smt") << "SMT defineFunction(" << func << ")" << endl;
  for(std::vector<Expr>::const_iterator i = formals.begin(); i != formals.end(); ++i) {
    if((*i).getKind() != kind::BOUND_VARIABLE) {
      stringstream ss;
      ss << "All formal arguments to defined functions must be BOUND_VARIABLEs, but in the\n"
         << "definition of function " << func << ", formal\n"
         << "  " << *i << "\n"
         << "has kind " << (*i).getKind();
      throw TypeCheckingException(func, ss.str());
    }
  }

  stringstream ss;
  ss << language::SetLanguage(language::SetLanguage::getLanguage(Dump.getStream()))
     << func;
  DefineFunctionCommand c(ss.str(), func, formals, formula);
  addToModelCommandAndDump(c, ExprManager::VAR_FLAG_DEFINED, true, "declarations");


  PROOF( if (options::checkUnsatCores()) {
      d_defineCommands.push_back(c.clone());
    });


  // Substitute out any abstract values in formula
  Expr form = d_private->substituteAbstractValues(Node::fromExpr(formula)).toExpr();

  // type check body
  Type formulaType = form.getType(options::typeChecking());

  Type funcType = func.getType();
  // We distinguish here between definitions of constants and functions,
  // because the type checking for them is subtly different.  Perhaps we
  // should instead have SmtEngine::defineFunction() and
  // SmtEngine::defineConstant() for better clarity, although then that
  // doesn't match the SMT-LIBv2 standard...
  if(formals.size() > 0) {
    Type rangeType = FunctionType(funcType).getRangeType();
    if(! formulaType.isComparableTo(rangeType)) {
      stringstream ss;
      ss << "Type of defined function does not match its declaration\n"
         << "The function  : " << func << "\n"
         << "Declared type : " << rangeType << "\n"
         << "The body      : " << formula << "\n"
         << "Body type     : " << formulaType;
      throw TypeCheckingException(func, ss.str());
    }
  } else {
    if(! formulaType.isComparableTo(funcType)) {
      stringstream ss;
      ss << "Declared type of defined constant does not match its definition\n"
         << "The constant   : " << func << "\n"
         << "Declared type  : " << funcType << " " << Type::getTypeNode(funcType)->getId() << "\n"
         << "The definition : " << formula << "\n"
         << "Definition type: " << formulaType << " " << Type::getTypeNode(formulaType)->getId();
      throw TypeCheckingException(func, ss.str());
    }
  }
  TNode funcNode = func.getTNode();
  vector<Node> formalsNodes;
  for(vector<Expr>::const_iterator i = formals.begin(),
        iend = formals.end();
      i != iend;
      ++i) {
    formalsNodes.push_back((*i).getNode());
  }
  TNode formNode = form.getTNode();
  DefinedFunction def(funcNode, formalsNodes, formNode);
  // Permit (check-sat) (define-fun ...) (get-value ...) sequences.
  // Otherwise, (check-sat) (get-value ((! foo :named bar))) breaks
  // d_haveAdditions = true;
  Debug("smt") << "definedFunctions insert " << funcNode << " " << formNode << endl;
  d_definedFunctions->insert(funcNode, def);
}

bool SmtEngine::isDefinedFunction( Expr func ){
  Node nf = Node::fromExpr( func );
  Debug("smt") << "isDefined function " << nf << "?" << std::endl;
  return d_definedFunctions->find(nf) != d_definedFunctions->end();
}

Node SmtEnginePrivate::expandDefinitions(TNode n, hash_map<Node, Node, NodeHashFunction>& cache, bool expandOnly)
  throw(TypeCheckingException, LogicException, UnsafeInterruptException) {

  stack< triple<Node, Node, bool> > worklist;
  stack<Node> result;
  worklist.push(make_triple(Node(n), Node(n), false));
  // The worklist is made of triples, each is input / original node then the output / rewritten node
  // and finally a flag tracking whether the children have been explored (i.e. if this is a downward
  // or upward pass).

  do {
    spendResource(options::preprocessStep());
    n = worklist.top().first;                      // n is the input / original
    Node node = worklist.top().second;             // node is the output / result
    bool childrenPushed = worklist.top().third;
    worklist.pop();

    // Working downwards
    if(!childrenPushed) {
      Kind k = n.getKind();

      // Apart from apply, we can short circuit leaves
      if(k != kind::APPLY && n.getNumChildren() == 0) {
        SmtEngine::DefinedFunctionMap::const_iterator i = d_smt.d_definedFunctions->find(n);
        if(i != d_smt.d_definedFunctions->end()) {
          // replacement must be closed
          if((*i).second.getFormals().size() > 0) {
            result.push(d_smt.d_nodeManager->mkNode(kind::LAMBDA, d_smt.d_nodeManager->mkNode(kind::BOUND_VAR_LIST, (*i).second.getFormals()), (*i).second.getFormula()));
            continue;
          }
          // don't bother putting in the cache
          result.push((*i).second.getFormula());
          continue;
        }
        // don't bother putting in the cache
        result.push(n);
        continue;
      }

      // maybe it's in the cache
      hash_map<Node, Node, NodeHashFunction>::iterator cacheHit = cache.find(n);
      if(cacheHit != cache.end()) {
        TNode ret = (*cacheHit).second;
        result.push(ret.isNull() ? n : ret);
        continue;
      }

      // otherwise expand it
      bool doExpand = ( k == kind::APPLY && n.getOperator().getKind() != kind::LAMBDA );
      if( !doExpand ){
        if( options::macrosQuant() ){
          //expand if we have inferred an operator corresponds to a defined function
          doExpand = k==kind::APPLY_UF && d_smt.isDefinedFunction( n.getOperator().toExpr() );
        }
      }
      if (doExpand) {
        // application of a user-defined symbol
        TNode func = n.getOperator();
        SmtEngine::DefinedFunctionMap::const_iterator i = d_smt.d_definedFunctions->find(func);
        if(i == d_smt.d_definedFunctions->end()) {
          throw TypeCheckingException(n.toExpr(), string("Undefined function: `") + func.toString() + "'");
        }
        DefinedFunction def = (*i).second;
        vector<Node> formals = def.getFormals();

        if(Debug.isOn("expand")) {
          Debug("expand") << "found: " << n << endl;
          Debug("expand") << " func: " << func << endl;
          string name = func.getAttribute(expr::VarNameAttr());
          Debug("expand") << "     : \"" << name << "\"" << endl;
        }
        if(Debug.isOn("expand")) {
          Debug("expand") << " defn: " << def.getFunction() << endl
                          << "       [";
          if(formals.size() > 0) {
            copy( formals.begin(), formals.end() - 1,
                  ostream_iterator<Node>(Debug("expand"), ", ") );
            Debug("expand") << formals.back();
          }
          Debug("expand") << "]" << endl
                          << "       " << def.getFunction().getType() << endl
                          << "       " << def.getFormula() << endl;
        }

        TNode fm = def.getFormula();
        Node instance = fm.substitute(formals.begin(), formals.end(),
                                      n.begin(), n.end());
        Debug("expand") << "made : " << instance << endl;

        Node expanded = expandDefinitions(instance, cache, expandOnly);
        cache[n] = (n == expanded ? Node::null() : expanded);
        result.push(expanded);
        continue;

      } else if(! expandOnly) {
        // do not do any theory stuff if expandOnly is true

        theory::Theory* t = d_smt.d_theoryEngine->theoryOf(node);

        Assert(t != NULL);
        LogicRequest req(d_smt);
        node = t->expandDefinition(req, n);
      }

      // there should be children here, otherwise we short-circuited a result-push/continue, above
      if (node.getNumChildren() == 0) {
        Debug("expand") << "Unexpectedly no children..." << node << endl;
      }
      // This invariant holds at the moment but it is concievable that a new theory
      // might introduce a kind which can have children before definition expansion but doesn't
      // afterwards.  If this happens, remove this assertion.
      Assert(node.getNumChildren() > 0);

      // the partial functions can fall through, in which case we still
      // consider their children
      worklist.push(make_triple(Node(n), node, true));            // Original and rewritten result

      for(size_t i = 0; i < node.getNumChildren(); ++i) {
        worklist.push(make_triple(node[i], node[i], false));      // Rewrite the children of the result only
      }

    } else {
      // Working upwards
      // Reconstruct the node from it's (now rewritten) children on the stack

      Debug("expand") << "cons : " << node << endl;
      //cout << "cons : " << node << endl;
      NodeBuilder<> nb(node.getKind());
      if(node.getMetaKind() == kind::metakind::PARAMETERIZED) {
        Debug("expand") << "op   : " << node.getOperator() << endl;
        //cout << "op   : " << node.getOperator() << endl;
        nb << node.getOperator();
      }
      for(size_t i = 0; i < node.getNumChildren(); ++i) {
        Assert(!result.empty());
        Node expanded = result.top();
        result.pop();
        //cout << "exchld : " << expanded << endl;
        Debug("expand") << "exchld : " << expanded << endl;
        nb << expanded;
      }
      node = nb;
      cache[n] = n == node ? Node::null() : node;           // Only cache once all subterms are expanded
      result.push(node);
    }
  } while(!worklist.empty());

  AlwaysAssert(result.size() == 1);

  return result.top();
}

//TODO: clean this up
struct intToBV_stack_element {
  TNode node;
  bool children_added;
  intToBV_stack_element(TNode node)
  : node(node), children_added(false) {}
};/* struct intToBV_stack_element */

typedef std::hash_map<Node, Node, NodeHashFunction> NodeMap;

Node SmtEnginePrivate::intToBVMakeBinary(TNode n, NodeMap& cache) {
  // Do a topological sort of the subexpressions and substitute them
  vector<intToBV_stack_element> toVisit;
  toVisit.push_back(n);

  while (!toVisit.empty())
  {
    // The current node we are processing
    intToBV_stack_element& stackHead = toVisit.back();
    TNode current = stackHead.node;

    NodeMap::iterator find = cache.find(current);
    if (find != cache.end()) {
      toVisit.pop_back();
      continue;
    }
    if (stackHead.children_added) {
      // Children have been processed, so rebuild this node
      Node result;
      NodeManager* nm = NodeManager::currentNM();
      if (current.getNumChildren() > 2 && (current.getKind() == kind::PLUS || current.getKind() == kind::MULT)) {
        Assert(cache.find(current[0]) != cache.end());
        result = cache[current[0]];
        for (unsigned i = 1; i < current.getNumChildren(); ++ i) {
          Assert(cache.find(current[i]) != cache.end());
          Node child = current[i];
          Node childRes = cache[current[i]];
          result = nm->mkNode(current.getKind(), result, childRes);
        }
      }
      else {
        NodeBuilder<> builder(current.getKind());
        for (unsigned i = 0; i < current.getNumChildren(); ++ i) {
          Assert(cache.find(current[i]) != cache.end());
          builder << cache[current[i]];
        }
        result = builder;
      }
      cache[current] = result;
      toVisit.pop_back();
    } else {
      // Mark that we have added the children if any
      if (current.getNumChildren() > 0) {
        stackHead.children_added = true;
        // We need to add the children
        for(TNode::iterator child_it = current.begin(); child_it != current.end(); ++ child_it) {
          TNode childNode = *child_it;
          NodeMap::iterator childFind = cache.find(childNode);
          if (childFind == cache.end()) {
            toVisit.push_back(childNode);
          }
        }
      } else {
        cache[current] = current;
        toVisit.pop_back();
      }
    }
  }
  return cache[n];
}

Node SmtEnginePrivate::intToBV(TNode n, NodeMap& cache) {
  int size = options::solveIntAsBV();
  AlwaysAssert(size > 0);
  AlwaysAssert(!options::incrementalSolving());

  vector<intToBV_stack_element> toVisit;
  NodeMap binaryCache;
  Node n_binary = intToBVMakeBinary(n, binaryCache);
  toVisit.push_back(TNode(n_binary));

  while (!toVisit.empty())
  {
    // The current node we are processing
    intToBV_stack_element& stackHead = toVisit.back();
    TNode current = stackHead.node;

    // If node is already in the cache we're done, pop from the stack
    NodeMap::iterator find = cache.find(current);
    if (find != cache.end()) {
      toVisit.pop_back();
      continue;
    }

    // Not yet substituted, so process
    NodeManager* nm = NodeManager::currentNM();
    if (stackHead.children_added) {
      // Children have been processed, so rebuild this node
      vector<Node> children;
      unsigned max = 0;
      for (unsigned i = 0; i < current.getNumChildren(); ++ i) {
        Assert(cache.find(current[i]) != cache.end());
        TNode childRes = cache[current[i]];
        TypeNode type = childRes.getType();
        if (type.isBitVector()) {
          unsigned bvsize = type.getBitVectorSize();
          if (bvsize > max) {
            max = bvsize;
          }
        }
        children.push_back(childRes);
      }

      kind::Kind_t newKind = current.getKind();
      if (max > 0) {
        switch (newKind) {
          case kind::PLUS:
            Assert(children.size() == 2);
            newKind = kind::BITVECTOR_PLUS;
            max = max + 1;
            break;
          case kind::MULT:
            Assert(children.size() == 2);
            newKind = kind::BITVECTOR_MULT;
            max = max * 2;
            break;
          case kind::MINUS:
            Assert(children.size() == 2);
            newKind = kind::BITVECTOR_SUB;
            max = max + 1;
            break;
          case kind::UMINUS:
            Assert(children.size() == 1);
            newKind = kind::BITVECTOR_NEG;
            max = max + 1;
            break;
          case kind::LT:
            newKind = kind::BITVECTOR_SLT;
            break;
          case kind::LEQ:
            newKind = kind::BITVECTOR_SLE;
            break;
          case kind::GT:
            newKind = kind::BITVECTOR_SGT;
            break;
          case kind::GEQ:
            newKind = kind::BITVECTOR_SGE;
            break;
          case kind::EQUAL:
          case kind::ITE:
            break;
          default:
            if (Theory::theoryOf(current) == THEORY_BOOL) {
              break;
            }
            throw TypeCheckingException(current.toExpr(), string("Cannot translate to BV: ") + current.toString());
        }
        for (unsigned i = 0; i < children.size(); ++i) {
          TypeNode type = children[i].getType();
          if (!type.isBitVector()) {
            continue;
          }
          unsigned bvsize = type.getBitVectorSize();
          if (bvsize < max) {
            // sign extend
            Node signExtendOp = nm->mkConst<BitVectorSignExtend>(BitVectorSignExtend(max - bvsize));
            children[i] = nm->mkNode(signExtendOp, children[i]);
          }
        }
      }
      NodeBuilder<> builder(newKind);
      for (unsigned i = 0; i < children.size(); ++i) {
        builder << children[i];
      }
      // Mark the substitution and continue
      Node result = builder;

      result = Rewriter::rewrite(result);
      cache[current] = result;
      toVisit.pop_back();
    } else {
      // Mark that we have added the children if any
      if (current.getNumChildren() > 0) {
        stackHead.children_added = true;
        // We need to add the children
        for(TNode::iterator child_it = current.begin(); child_it != current.end(); ++ child_it) {
          TNode childNode = *child_it;
          NodeMap::iterator childFind = cache.find(childNode);
          if (childFind == cache.end()) {
            toVisit.push_back(childNode);
          }
        }
      } else {
        // It's a leaf: could be a variable or a numeral
        Node result = current;
        if (current.isVar()) {
          if (current.getType() == nm->integerType()) {
            result = nm->mkSkolem("__intToBV_var", nm->mkBitVectorType(size),
                                  "Variable introduced in intToBV pass");
          }
          else {
            AlwaysAssert(current.getType() == nm->booleanType());
          }
        }
        else if (current.isConst()) {
          switch (current.getKind()) {
            case kind::CONST_RATIONAL: {
              Rational constant = current.getConst<Rational>();
              AlwaysAssert(constant.isIntegral());
              AlwaysAssert(constant >= 0);
              BitVector bv(size, constant.getNumerator());
              if (bv.toSignedInt() != constant.getNumerator()) {
                throw TypeCheckingException(current.toExpr(), string("Not enough bits for constant in intToBV: ") + current.toString());
              }
              result = nm->mkConst(bv);
              break;
            }
            case kind::CONST_BOOLEAN:
              break;
            default:
              throw TypeCheckingException(current.toExpr(), string("Cannot translate const to BV: ") + current.toString());
          }
        }
        else {
          throw TypeCheckingException(current.toExpr(), string("Cannot translate to BV: ") + current.toString());
        }
        cache[current] = result;
        toVisit.pop_back();
      }
    }
  }
  return cache[n_binary];
}

void SmtEnginePrivate::removeITEs() {
  d_smt.finalOptionsAreSet();
  spendResource(options::preprocessStep());
  Trace("simplify") << "SmtEnginePrivate::removeITEs()" << endl;

  // Remove all of the ITE occurrences and normalize
  d_iteRemover.run(d_assertions.ref(), d_iteSkolemMap, true);
  for (unsigned i = 0; i < d_assertions.size(); ++ i) {
    d_assertions.replace(i, Rewriter::rewrite(d_assertions[i]));
  }
}

void SmtEnginePrivate::staticLearning() {
  d_smt.finalOptionsAreSet();
  spendResource(options::preprocessStep());

  TimerStat::CodeTimer staticLearningTimer(d_smt.d_stats->d_staticLearningTime);

  Trace("simplify") << "SmtEnginePrivate::staticLearning()" << endl;

  for (unsigned i = 0; i < d_assertions.size(); ++ i) {

    NodeBuilder<> learned(kind::AND);
    learned << d_assertions[i];
    d_smt.d_theoryEngine->ppStaticLearn(d_assertions[i], learned);
    if(learned.getNumChildren() == 1) {
      learned.clear();
    } else {
      d_assertions.replace(i, learned);
    }
  }
}

// do dumping (before/after any preprocessing pass)
static void dumpAssertions(const char* key, const AssertionPipeline& assertionList) {
  if( Dump.isOn("assertions") &&
      Dump.isOn(string("assertions:") + key) ) {
    // Push the simplified assertions to the dump output stream
    for(unsigned i = 0; i < assertionList.size(); ++ i) {
      TNode n = assertionList[i];
      Dump("assertions") << AssertCommand(Expr(n.toExpr()));
    }
  }
}

// returns false if it learns a conflict
bool SmtEnginePrivate::nonClausalSimplify() {
  spendResource(options::preprocessStep());
  d_smt.finalOptionsAreSet();

  if(options::unsatCores()) {
    return true;
  }

  TimerStat::CodeTimer nonclausalTimer(d_smt.d_stats->d_nonclausalSimplificationTime);

  Trace("simplify") << "SmtEnginePrivate::nonClausalSimplify()" << endl;
  for (unsigned i = 0; i < d_assertions.size(); ++ i) {
    Trace("simplify") << "Assertion #" << i << " : " << d_assertions[i] << std::endl;
  }

  if(d_propagatorNeedsFinish) {
    d_propagator.finish();
    d_propagatorNeedsFinish = false;
  }
  d_propagator.initialize();

  // Assert all the assertions to the propagator
  Trace("simplify") << "SmtEnginePrivate::nonClausalSimplify(): "
                    << "asserting to propagator" << endl;
  for (unsigned i = 0; i < d_assertions.size(); ++ i) {
    Assert(Rewriter::rewrite(d_assertions[i]) == d_assertions[i]);
    // Don't reprocess substitutions
    if (d_substitutionsIndex > 0 && i == d_substitutionsIndex) {
      continue;
    }
    Trace("simplify") << "SmtEnginePrivate::nonClausalSimplify(): asserting " << d_assertions[i] << endl;
    Debug("cores") << "d_propagator assertTrue: " << d_assertions[i] << std::endl;
    d_propagator.assertTrue(d_assertions[i]);
  }

  Trace("simplify") << "SmtEnginePrivate::nonClausalSimplify(): "
                    << "propagating" << endl;
  if (d_propagator.propagate()) {
    // If in conflict, just return false
    Trace("simplify") << "SmtEnginePrivate::nonClausalSimplify(): "
                      << "conflict in non-clausal propagation" << endl;
    Node falseNode = NodeManager::currentNM()->mkConst<bool>(false);
    Assert(!options::unsatCores());
    d_assertions.clear();
    addFormula(falseNode, false, false);
    d_propagatorNeedsFinish = true;
    return false;
  }


  Trace("simplify") << "Iterate through " << d_nonClausalLearnedLiterals.size() << " learned literals." << std::endl;
  // No conflict, go through the literals and solve them
  SubstitutionMap constantPropagations(d_smt.d_context);
  SubstitutionMap newSubstitutions(d_smt.d_context);
  SubstitutionMap::iterator pos;
  unsigned j = 0;
  for(unsigned i = 0, i_end = d_nonClausalLearnedLiterals.size(); i < i_end; ++ i) {
    // Simplify the literal we learned wrt previous substitutions
    Node learnedLiteral = d_nonClausalLearnedLiterals[i];
    Assert(Rewriter::rewrite(learnedLiteral) == learnedLiteral);
    Assert(d_topLevelSubstitutions.apply(learnedLiteral) == learnedLiteral);
    Trace("simplify") << "Process learnedLiteral : " << learnedLiteral << std::endl;
    Node learnedLiteralNew = newSubstitutions.apply(learnedLiteral);
    if (learnedLiteral != learnedLiteralNew) {
      learnedLiteral = Rewriter::rewrite(learnedLiteralNew);
    }
    Trace("simplify") << "Process learnedLiteral, after newSubs : " << learnedLiteral << std::endl;
    for (;;) {
      learnedLiteralNew = constantPropagations.apply(learnedLiteral);
      if (learnedLiteralNew == learnedLiteral) {
        break;
      }
      ++d_smt.d_stats->d_numConstantProps;
      learnedLiteral = Rewriter::rewrite(learnedLiteralNew);
    }
    Trace("simplify") << "Process learnedLiteral, after constProp : " << learnedLiteral << std::endl;
    // It might just simplify to a constant
    if (learnedLiteral.isConst()) {
      if (learnedLiteral.getConst<bool>()) {
        // If the learned literal simplifies to true, it's redundant
        continue;
      } else {
        // If the learned literal simplifies to false, we're in conflict
        Trace("simplify") << "SmtEnginePrivate::nonClausalSimplify(): "
                          << "conflict with "
                          << d_nonClausalLearnedLiterals[i] << endl;
        Assert(!options::unsatCores());
        d_assertions.clear();
        addFormula(NodeManager::currentNM()->mkConst<bool>(false), false, false);
        d_propagatorNeedsFinish = true;
        return false;
      }
    }

    // Solve it with the corresponding theory, possibly adding new
    // substitutions to newSubstitutions
    Trace("simplify") << "SmtEnginePrivate::nonClausalSimplify(): "
                      << "solving " << learnedLiteral << endl;

    Theory::PPAssertStatus solveStatus =
      d_smt.d_theoryEngine->solve(learnedLiteral, newSubstitutions);

    switch (solveStatus) {
      case Theory::PP_ASSERT_STATUS_SOLVED: {
        // The literal should rewrite to true
        Trace("simplify") << "SmtEnginePrivate::nonClausalSimplify(): "
                          << "solved " << learnedLiteral << endl;
        Assert(Rewriter::rewrite(newSubstitutions.apply(learnedLiteral)).isConst());
        //        vector<pair<Node, Node> > equations;
        //        constantPropagations.simplifyLHS(d_topLevelSubstitutions, equations, true);
        //        if (equations.empty()) {
        //          break;
        //        }
        //        Assert(equations[0].first.isConst() && equations[0].second.isConst() && equations[0].first != equations[0].second);
        // else fall through
        break;
      }
      case Theory::PP_ASSERT_STATUS_CONFLICT:
        // If in conflict, we return false
        Trace("simplify") << "SmtEnginePrivate::nonClausalSimplify(): "
                          << "conflict while solving "
                          << learnedLiteral << endl;
        Assert(!options::unsatCores());
        d_assertions.clear();
        addFormula(NodeManager::currentNM()->mkConst<bool>(false), false, false);
        d_propagatorNeedsFinish = true;
        return false;
      default:
        if (d_doConstantProp && learnedLiteral.getKind() == kind::EQUAL && (learnedLiteral[0].isConst() || learnedLiteral[1].isConst())) {
          // constant propagation
          TNode t;
          TNode c;
          if (learnedLiteral[0].isConst()) {
            t = learnedLiteral[1];
            c = learnedLiteral[0];
          }
          else {
            t = learnedLiteral[0];
            c = learnedLiteral[1];
          }
          Assert(!t.isConst());
          Assert(constantPropagations.apply(t) == t);
          Assert(d_topLevelSubstitutions.apply(t) == t);
          Assert(newSubstitutions.apply(t) == t);
          constantPropagations.addSubstitution(t, c);
          // vector<pair<Node,Node> > equations;
          // constantPropagations.simplifyLHS(t, c, equations, true);
          // if (!equations.empty()) {
          //   Assert(equations[0].first.isConst() && equations[0].second.isConst() && equations[0].first != equations[0].second);
          //   d_assertions.clear();
          //   addFormula(NodeManager::currentNM()->mkConst<bool>(false), false, false);
          //   return;
          // }
          // d_topLevelSubstitutions.simplifyRHS(constantPropagations);
        }
        else {
          // Keep the literal
          d_nonClausalLearnedLiterals[j++] = d_nonClausalLearnedLiterals[i];
        }
        break;
    }

#ifdef CVC4_ASSERTIONS
    // Check data structure invariants:
    // 1. for each lhs of d_topLevelSubstitutions, does not appear anywhere in rhs of d_topLevelSubstitutions or anywhere in constantPropagations
    // 2. each lhs of constantPropagations rewrites to itself
    // 3. if l -> r is a constant propagation and l is a subterm of l' with l' -> r' another constant propagation, then l'[l/r] -> r' should be a
    //    constant propagation too
    // 4. each lhs of constantPropagations is different from each rhs
    for (pos = newSubstitutions.begin(); pos != newSubstitutions.end(); ++pos) {
      Assert((*pos).first.isVar());
      Assert(d_topLevelSubstitutions.apply((*pos).first) == (*pos).first);
      Assert(d_topLevelSubstitutions.apply((*pos).second) == (*pos).second);
      Assert(newSubstitutions.apply(newSubstitutions.apply((*pos).second)) == newSubstitutions.apply((*pos).second));
    }
    for (pos = constantPropagations.begin(); pos != constantPropagations.end(); ++pos) {
      Assert((*pos).second.isConst());
      Assert(Rewriter::rewrite((*pos).first) == (*pos).first);
      // Node newLeft = d_topLevelSubstitutions.apply((*pos).first);
      // if (newLeft != (*pos).first) {
      //   newLeft = Rewriter::rewrite(newLeft);
      //   Assert(newLeft == (*pos).second ||
      //          (constantPropagations.hasSubstitution(newLeft) && constantPropagations.apply(newLeft) == (*pos).second));
      // }
      // newLeft = constantPropagations.apply((*pos).first);
      // if (newLeft != (*pos).first) {
      //   newLeft = Rewriter::rewrite(newLeft);
      //   Assert(newLeft == (*pos).second ||
      //          (constantPropagations.hasSubstitution(newLeft) && constantPropagations.apply(newLeft) == (*pos).second));
      // }
      Assert(constantPropagations.apply((*pos).second) == (*pos).second);
    }
#endif /* CVC4_ASSERTIONS */
  }
  // Resize the learnt
  Trace("simplify") << "Resize non-clausal learned literals to " << j << std::endl;
  d_nonClausalLearnedLiterals.resize(j);

  hash_set<TNode, TNodeHashFunction> s;
  Trace("debugging") << "NonClausal simplify pre-preprocess\n";
  for (unsigned i = 0; i < d_assertions.size(); ++ i) {
    Node assertion = d_assertions[i];
    Node assertionNew = newSubstitutions.apply(assertion);
    Trace("debugging") << "assertion = " << assertion << endl;
    Trace("debugging") << "assertionNew = " << assertionNew << endl;
    if (assertion != assertionNew) {
      assertion = Rewriter::rewrite(assertionNew);
      Trace("debugging") << "rewrite(assertion) = " << assertion << endl;
    }
    Assert(Rewriter::rewrite(assertion) == assertion);
    for (;;) {
      assertionNew = constantPropagations.apply(assertion);
      if (assertionNew == assertion) {
        break;
      }
      ++d_smt.d_stats->d_numConstantProps;
      Trace("debugging") << "assertionNew = " << assertionNew << endl;
      assertion = Rewriter::rewrite(assertionNew);
      Trace("debugging") << "assertionNew = " << assertionNew << endl;
    }
    Trace("debugging") << "\n";
    s.insert(assertion);
    d_assertions.replace(i, assertion);
    Trace("simplify") << "SmtEnginePrivate::nonClausalSimplify(): "
                      << "non-clausal preprocessed: "
                      << assertion << endl;
  }

  // If in incremental mode, add substitutions to the list of assertions
  if (d_substitutionsIndex > 0) {
    NodeBuilder<> substitutionsBuilder(kind::AND);
    substitutionsBuilder << d_assertions[d_substitutionsIndex];
    pos = newSubstitutions.begin();
    for (; pos != newSubstitutions.end(); ++pos) {
      // Add back this substitution as an assertion
      TNode lhs = (*pos).first, rhs = newSubstitutions.apply((*pos).second);
      Node n = NodeManager::currentNM()->mkNode(lhs.getType().isBoolean() ? kind::IFF : kind::EQUAL, lhs, rhs);
      substitutionsBuilder << n;
      Trace("simplify") << "SmtEnginePrivate::nonClausalSimplify(): will notify SAT layer of substitution: " << n << endl;
    }
    if (substitutionsBuilder.getNumChildren() > 1) {
      d_assertions.replace(d_substitutionsIndex,
        Rewriter::rewrite(Node(substitutionsBuilder)));
    }
  } else {
    // If not in incremental mode, must add substitutions to model
    TheoryModel* m = d_smt.d_theoryEngine->getModel();
    if(m != NULL) {
      for(pos = newSubstitutions.begin(); pos != newSubstitutions.end(); ++pos) {
        Node n = (*pos).first;
        Node v = newSubstitutions.apply((*pos).second);
        Trace("model") << "Add substitution : " << n << " " << v << endl;
        m->addSubstitution( n, v );
      }
    }
  }

  NodeBuilder<> learnedBuilder(kind::AND);
  Assert(d_realAssertionsEnd <= d_assertions.size());
  learnedBuilder << d_assertions[d_realAssertionsEnd - 1];

  for (unsigned i = 0; i < d_nonClausalLearnedLiterals.size(); ++ i) {
    Node learned = d_nonClausalLearnedLiterals[i];
    Assert(d_topLevelSubstitutions.apply(learned) == learned);
    Node learnedNew = newSubstitutions.apply(learned);
    if (learned != learnedNew) {
      learned = Rewriter::rewrite(learnedNew);
    }
    Assert(Rewriter::rewrite(learned) == learned);
    for (;;) {
      learnedNew = constantPropagations.apply(learned);
      if (learnedNew == learned) {
        break;
      }
      ++d_smt.d_stats->d_numConstantProps;
      learned = Rewriter::rewrite(learnedNew);
    }
    if (s.find(learned) != s.end()) {
      continue;
    }
    s.insert(learned);
    learnedBuilder << learned;
    Trace("simplify") << "SmtEnginePrivate::nonClausalSimplify(): "
                      << "non-clausal learned : "
                      << learned << endl;
  }
  d_nonClausalLearnedLiterals.clear();

  for (pos = constantPropagations.begin(); pos != constantPropagations.end(); ++pos) {
    Node cProp = (*pos).first.eqNode((*pos).second);
    Assert(d_topLevelSubstitutions.apply(cProp) == cProp);
    Node cPropNew = newSubstitutions.apply(cProp);
    if (cProp != cPropNew) {
      cProp = Rewriter::rewrite(cPropNew);
      Assert(Rewriter::rewrite(cProp) == cProp);
    }
    if (s.find(cProp) != s.end()) {
      continue;
    }
    s.insert(cProp);
    learnedBuilder << cProp;
    Trace("simplify") << "SmtEnginePrivate::nonClausalSimplify(): "
                      << "non-clausal constant propagation : "
                      << cProp << endl;
  }

  // Add new substitutions to topLevelSubstitutions
  // Note that we don't have to keep rhs's in full solved form
  // because SubstitutionMap::apply does a fixed-point iteration when substituting
  d_topLevelSubstitutions.addSubstitutions(newSubstitutions);

  if(learnedBuilder.getNumChildren() > 1) {
    d_assertions.replace(d_realAssertionsEnd - 1,
      Rewriter::rewrite(Node(learnedBuilder)));
  }

  d_propagatorNeedsFinish = true;
  return true;
}

void SmtEnginePrivate::bvAbstraction() {
  Trace("bv-abstraction") << "SmtEnginePrivate::bvAbstraction()" << endl;
  std::vector<Node> new_assertions;
  bool changed = d_smt.d_theoryEngine->ppBvAbstraction(d_assertions.ref(), new_assertions);
  for (unsigned i = 0; i < d_assertions.size(); ++ i) {
    d_assertions.replace(i, Rewriter::rewrite(new_assertions[i]));
  }
  // if we are using the lazy solver and the abstraction
  // applies, then UF symbols were introduced
  if (options::bitblastMode() == theory::bv::BITBLAST_MODE_LAZY &&
      changed) {
    LogicRequest req(d_smt);
    req.widenLogic(THEORY_UF);
  }
}


void SmtEnginePrivate::bvToBool() {
  Trace("bv-to-bool") << "SmtEnginePrivate::bvToBool()" << endl;
  spendResource(options::preprocessStep());
  std::vector<Node> new_assertions;
  d_smt.d_theoryEngine->ppBvToBool(d_assertions.ref(), new_assertions);
  for (unsigned i = 0; i < d_assertions.size(); ++ i) {
    d_assertions.replace(i, Rewriter::rewrite(new_assertions[i]));
  }
}

bool SmtEnginePrivate::simpITE() {
  TimerStat::CodeTimer simpITETimer(d_smt.d_stats->d_simpITETime);

  spendResource(options::preprocessStep());

  Trace("simplify") << "SmtEnginePrivate::simpITE()" << endl;

  unsigned numAssertionOnEntry = d_assertions.size();
  for (unsigned i = 0; i < d_assertions.size(); ++i) {
    spendResource(options::preprocessStep());
    Node result = d_smt.d_theoryEngine->ppSimpITE(d_assertions[i]);
    d_assertions.replace(i, result);
    if(result.isConst() && !result.getConst<bool>()){
      return false;
    }
  }
  bool result = d_smt.d_theoryEngine->donePPSimpITE(d_assertions.ref());
  if(numAssertionOnEntry < d_assertions.size()){
    compressBeforeRealAssertions(numAssertionOnEntry);
  }
  return result;
}

void SmtEnginePrivate::compressBeforeRealAssertions(size_t before){
  size_t curr = d_assertions.size();
  if(before >= curr ||
     d_realAssertionsEnd <= 0 ||
     d_realAssertionsEnd >= curr){
    return;
  }

  // assertions
  // original: [0 ... d_realAssertionsEnd)
  //  can be modified
  // ites skolems [d_realAssertionsEnd, before)
  //  cannot be moved
  // added [before, curr)
  //  can be modified
  Assert(0 < d_realAssertionsEnd);
  Assert(d_realAssertionsEnd <= before);
  Assert(before < curr);

  std::vector<Node> intoConjunction;
  for(size_t i = before; i<curr; ++i){
    intoConjunction.push_back(d_assertions[i]);
  }
  d_assertions.resize(before);
  size_t lastBeforeItes = d_realAssertionsEnd - 1;
  intoConjunction.push_back(d_assertions[lastBeforeItes]);
  Node newLast = util::NaryBuilder::mkAssoc(kind::AND, intoConjunction);
  d_assertions.replace(lastBeforeItes, newLast);
  Assert(d_assertions.size() == before);
}

void SmtEnginePrivate::unconstrainedSimp() {
  TimerStat::CodeTimer unconstrainedSimpTimer(d_smt.d_stats->d_unconstrainedSimpTime);
  spendResource(options::preprocessStep());
  Trace("simplify") << "SmtEnginePrivate::unconstrainedSimp()" << endl;
  d_smt.d_theoryEngine->ppUnconstrainedSimp(d_assertions.ref());
}


void SmtEnginePrivate::constrainSubtypes(TNode top, AssertionPipeline& assertions)
  throw() {

  Trace("constrainSubtypes") << "constrainSubtypes(): looking at " << top << endl;

  set<TNode> done;
  stack<TNode> worklist;
  worklist.push(top);
  done.insert(top);

  do {
    TNode n = worklist.top();
    worklist.pop();

    TypeNode t = n.getType();
    if(t.isPredicateSubtype()) {
      WarningOnce() << "Warning: CVC4 doesn't yet do checking that predicate subtypes are nonempty domains" << endl;
      Node pred = t.getSubtypePredicate();
      Kind k;
      // pred can be a LAMBDA, a function constant, or a datatype tester
      Trace("constrainSubtypes") << "constrainSubtypes(): pred.getType() == " << pred.getType() << endl;
      if(d_smt.d_definedFunctions->find(pred) != d_smt.d_definedFunctions->end()) {
        k = kind::APPLY;
      } else if(pred.getType().isTester()) {
        k = kind::APPLY_TESTER;
      } else {
        k = kind::APPLY_UF;
      }
      Node app = NodeManager::currentNM()->mkNode(k, pred, n);
      Trace("constrainSubtypes") << "constrainSubtypes(): assert(" << k << ") " << app << endl;
      assertions.push_back(app);
    } else if(t.isSubrange()) {
      SubrangeBounds bounds = t.getSubrangeBounds();
      Trace("constrainSubtypes") << "constrainSubtypes(): got bounds " << bounds << endl;
      if(bounds.lower.hasBound()) {
        Node c = NodeManager::currentNM()->mkConst(Rational(bounds.lower.getBound()));
        Node lb = NodeManager::currentNM()->mkNode(kind::LEQ, c, n);
        Trace("constrainSubtypes") << "constrainSubtypes(): assert " << lb << endl;
        assertions.push_back(lb);
      }
      if(bounds.upper.hasBound()) {
        Node c = NodeManager::currentNM()->mkConst(Rational(bounds.upper.getBound()));
        Node ub = NodeManager::currentNM()->mkNode(kind::LEQ, n, c);
        Trace("constrainSubtypes") << "constrainSubtypes(): assert " << ub << endl;
        assertions.push_back(ub);
      }
    }

    for(TNode::iterator i = n.begin(); i != n.end(); ++i) {
      if(done.find(*i) == done.end()) {
        worklist.push(*i);
        done.insert(*i);
      }
    }
  } while(! worklist.empty());
}

void SmtEnginePrivate::traceBackToAssertions(const std::vector<Node>& nodes, std::vector<TNode>& assertions) {
  const booleans::CircuitPropagator::BackEdgesMap& backEdges = d_propagator.getBackEdges();
  for(vector<Node>::const_iterator i = nodes.begin(); i != nodes.end(); ++i) {
    booleans::CircuitPropagator::BackEdgesMap::const_iterator j = backEdges.find(*i);
    // term must appear in map, otherwise how did we get here?!
    Assert(j != backEdges.end());
    // if term maps to empty, that means it's a top-level assertion
    if(!(*j).second.empty()) {
      traceBackToAssertions((*j).second, assertions);
    } else {
      assertions.push_back(*i);
    }
  }
}

size_t SmtEnginePrivate::removeFromConjunction(Node& n, const std::hash_set<unsigned long>& toRemove) {
  Assert(n.getKind() == kind::AND);
  size_t removals = 0;
  for(Node::iterator j = n.begin(); j != n.end(); ++j) {
    size_t subremovals = 0;
    Node sub = *j;
    if(toRemove.find(sub.getId()) != toRemove.end() ||
       (sub.getKind() == kind::AND && (subremovals = removeFromConjunction(sub, toRemove)) > 0)) {
      NodeBuilder<> b(kind::AND);
      b.append(n.begin(), j);
      if(subremovals > 0) {
        removals += subremovals;
        b << sub;
      } else {
        ++removals;
      }
      for(++j; j != n.end(); ++j) {
        if(toRemove.find((*j).getId()) != toRemove.end()) {
          ++removals;
        } else if((*j).getKind() == kind::AND) {
          sub = *j;
          if((subremovals = removeFromConjunction(sub, toRemove)) > 0) {
            removals += subremovals;
            b << sub;
          } else {
            b << *j;
          }
        } else {
          b << *j;
        }
      }
      if(b.getNumChildren() == 0) {
        n = d_true;
        b.clear();
      } else if(b.getNumChildren() == 1) {
        n = b[0];
        b.clear();
      } else {
        n = b;
      }
      n = Rewriter::rewrite(n);
      return removals;
    }
  }

  Assert(removals == 0);
  return 0;
}

void SmtEnginePrivate::doMiplibTrick() {
  Assert(d_realAssertionsEnd == d_assertions.size());
  Assert(!options::incrementalSolving());

  const booleans::CircuitPropagator::BackEdgesMap& backEdges = d_propagator.getBackEdges();
  hash_set<unsigned long> removeAssertions;

  NodeManager* nm = NodeManager::currentNM();
  Node zero = nm->mkConst(Rational(0)), one = nm->mkConst(Rational(1));

  hash_map<TNode, Node, TNodeHashFunction> intVars;
  for(vector<Node>::const_iterator i = d_boolVars.begin(); i != d_boolVars.end(); ++i) {
    if(d_propagator.isAssigned(*i)) {
      Debug("miplib") << "ineligible: " << *i << " because assigned " << d_propagator.getAssignment(*i) << endl;
      continue;
    }

    vector<TNode> assertions;
    booleans::CircuitPropagator::BackEdgesMap::const_iterator j = backEdges.find(*i);
    // if not in back edges map, the bool var is unconstrained, showing up in no assertions.
    // if maps to an empty vector, that means the bool var was asserted itself.
    if(j != backEdges.end()) {
      if(!(*j).second.empty()) {
        traceBackToAssertions((*j).second, assertions);
      } else {
        assertions.push_back(*i);
      }
    }
    Debug("miplib") << "for " << *i << endl;
    bool eligible = true;
    map<pair<Node, Node>, uint64_t> marks;
    map<pair<Node, Node>, vector<Rational> > coef;
    map<pair<Node, Node>, vector<Rational> > checks;
    map<pair<Node, Node>, vector<TNode> > asserts;
    for(vector<TNode>::const_iterator j = assertions.begin(); j != assertions.end(); ++j) {
      Debug("miplib") << "  found: " << *j << endl;
      if((*j).getKind() != kind::IMPLIES) {
        eligible = false;
        Debug("miplib") << "  -- INELIGIBLE -- (not =>)" << endl;
        break;
      }
      Node conj = BooleanSimplification::simplify((*j)[0]);
      if(conj.getKind() == kind::AND && conj.getNumChildren() > 6) {
        eligible = false;
        Debug("miplib") << "  -- INELIGIBLE -- (N-ary /\\ too big)" << endl;
        break;
      }
      if(conj.getKind() != kind::AND && !conj.isVar() && !(conj.getKind() == kind::NOT && conj[0].isVar())) {
        eligible = false;
        Debug("miplib") << "  -- INELIGIBLE -- (not /\\ or literal)" << endl;
        break;
      }
      if((*j)[1].getKind() != kind::EQUAL ||
         !( ( (*j)[1][0].isVar() &&
              (*j)[1][1].getKind() == kind::CONST_RATIONAL ) ||
            ( (*j)[1][0].getKind() == kind::CONST_RATIONAL &&
              (*j)[1][1].isVar() ) )) {
        eligible = false;
        Debug("miplib") << "  -- INELIGIBLE -- (=> (and X X) X)" << endl;
        break;
      }
      if(conj.getKind() == kind::AND) {
        vector<Node> posv;
        bool found_x = false;
        map<TNode, bool> neg;
        for(Node::iterator ii = conj.begin(); ii != conj.end(); ++ii) {
          if((*ii).isVar()) {
            posv.push_back(*ii);
            neg[*ii] = false;
            found_x = found_x || *i == *ii;
          } else if((*ii).getKind() == kind::NOT && (*ii)[0].isVar()) {
            posv.push_back((*ii)[0]);
            neg[(*ii)[0]] = true;
            found_x = found_x || *i == (*ii)[0];
          } else {
            eligible = false;
            Debug("miplib") << "  -- INELIGIBLE -- (non-var: " << *ii << ")" << endl;
            break;
          }
          if(d_propagator.isAssigned(posv.back())) {
            eligible = false;
            Debug("miplib") << "  -- INELIGIBLE -- (" << posv.back() << " asserted)" << endl;
            break;
          }
        }
        if(!eligible) {
          break;
        }
        if(!found_x) {
          eligible = false;
          Debug("miplib") << "  --INELIGIBLE -- (couldn't find " << *i << " in conjunction)" << endl;
          break;
        }
        sort(posv.begin(), posv.end());
        const Node pos = NodeManager::currentNM()->mkNode(kind::AND, posv);
        const TNode var = ((*j)[1][0].getKind() == kind::CONST_RATIONAL) ? (*j)[1][1] : (*j)[1][0];
        const pair<Node, Node> pos_var(pos, var);
        const Rational& constant = ((*j)[1][0].getKind() == kind::CONST_RATIONAL) ? (*j)[1][0].getConst<Rational>() : (*j)[1][1].getConst<Rational>();
        uint64_t mark = 0;
        unsigned countneg = 0, thepos = 0;
        for(unsigned ii = 0; ii < pos.getNumChildren(); ++ii) {
          if(neg[pos[ii]]) {
            ++countneg;
          } else {
            thepos = ii;
            mark |= (0x1 << ii);
          }
        }
        if((marks[pos_var] & (1lu << mark)) != 0) {
          eligible = false;
          Debug("miplib") << "  -- INELIGIBLE -- (remarked)" << endl;
          break;
        }
        Debug("miplib") << "mark is " << mark << " -- " << (1lu << mark) << endl;
        marks[pos_var] |= (1lu << mark);
        Debug("miplib") << "marks[" << pos << "," << var << "] now " << marks[pos_var] << endl;
        if(countneg == pos.getNumChildren()) {
          if(constant != 0) {
            eligible = false;
            Debug("miplib") << "  -- INELIGIBLE -- (nonzero constant)" << endl;
            break;
          }
        } else if(countneg == pos.getNumChildren() - 1) {
          Assert(coef[pos_var].size() <= 6 && thepos < 6);
          if(coef[pos_var].size() <= thepos) {
            coef[pos_var].resize(thepos + 1);
          }
          coef[pos_var][thepos] = constant;
        } else {
          if(checks[pos_var].size() <= mark) {
            checks[pos_var].resize(mark + 1);
          }
          checks[pos_var][mark] = constant;
        }
        asserts[pos_var].push_back(*j);
      } else {
        TNode x = conj;
        if(x != *i && x != (*i).notNode()) {
          eligible = false;
          Debug("miplib") << "  -- INELIGIBLE -- (x not present where I expect it)" << endl;
          break;
        }
        const bool xneg = (x.getKind() == kind::NOT);
        x = xneg ? x[0] : x;
        Debug("miplib") << "  x:" << x << "  " << xneg << endl;
        const TNode var = ((*j)[1][0].getKind() == kind::CONST_RATIONAL) ? (*j)[1][1] : (*j)[1][0];
        const pair<Node, Node> x_var(x, var);
        const Rational& constant = ((*j)[1][0].getKind() == kind::CONST_RATIONAL) ? (*j)[1][0].getConst<Rational>() : (*j)[1][1].getConst<Rational>();
        unsigned mark = (xneg ? 0 : 1);
        if((marks[x_var] & (1u << mark)) != 0) {
          eligible = false;
          Debug("miplib") << "  -- INELIGIBLE -- (remarked)" << endl;
          break;
        }
        marks[x_var] |= (1u << mark);
        if(xneg) {
          if(constant != 0) {
            eligible = false;
            Debug("miplib") << "  -- INELIGIBLE -- (nonzero constant)" << endl;
            break;
          }
        } else {
          Assert(coef[x_var].size() <= 6);
          coef[x_var].resize(6);
          coef[x_var][0] = constant;
        }
        asserts[x_var].push_back(*j);
      }
    }
    if(eligible) {
      for(map<pair<Node, Node>, uint64_t>::const_iterator j = marks.begin(); j != marks.end(); ++j) {
        const TNode pos = (*j).first.first;
        const TNode var = (*j).first.second;
        const pair<Node, Node>& pos_var = (*j).first;
        const uint64_t mark = (*j).second;
        const unsigned numVars = pos.getKind() == kind::AND ? pos.getNumChildren() : 1;
        uint64_t expected = (uint64_t(1) << (1 << numVars)) - 1;
        expected = (expected == 0) ? -1 : expected; // fix for overflow
        Debug("miplib") << "[" << pos << "] => " << hex << mark << " expect " << expected << dec << endl;
        Assert(pos.getKind() == kind::AND || pos.isVar());
        if(mark != expected) {
          Debug("miplib") << "  -- INELIGIBLE " << pos << " -- (insufficiently marked, got " << mark << " for " << numVars << " vars, expected " << expected << endl;
        } else {
          if(mark != 3) { // exclude single-var case; nothing to check there
            uint64_t sz = (uint64_t(1) << checks[pos_var].size()) - 1;
            sz = (sz == 0) ? -1 : sz; // fix for overflow
            Assert(sz == mark, "expected size %u == mark %u", sz, mark);
            for(size_t k = 0; k < checks[pos_var].size(); ++k) {
              if((k & (k - 1)) != 0) {
                Rational sum = 0;
                Debug("miplib") << k << " => " << checks[pos_var][k] << endl;
                for(size_t v = 1, kk = k; kk != 0; ++v, kk >>= 1) {
                  if((kk & 0x1) == 1) {
                    Assert(pos.getKind() == kind::AND);
                    Debug("miplib") << "var " << v << " : " << pos[v - 1] << " coef:" << coef[pos_var][v - 1] << endl;
                    sum += coef[pos_var][v - 1];
                  }
                }
                Debug("miplib") << "checkSum is " << sum << " input says " << checks[pos_var][k] << endl;
                if(sum != checks[pos_var][k]) {
                  eligible = false;
                  Debug("miplib") << "  -- INELIGIBLE " << pos << " -- (nonlinear combination)" << endl;
                  break;
                }
              } else {
                Assert(checks[pos_var][k] == 0, "checks[(%s,%s)][%u] should be 0, but it's %s", pos.toString().c_str(), var.toString().c_str(), k, checks[pos_var][k].toString().c_str()); // we never set for single-positive-var
              }
            }
          }
          if(!eligible) {
            eligible = true; // next is still eligible
            continue;
          }

          Debug("miplib") << "  -- ELIGIBLE " << *i << " , " << pos << " --" << endl;
          vector<Node> newVars;
          expr::NodeSelfIterator ii, iiend;
          if(pos.getKind() == kind::AND) {
            ii = pos.begin();
            iiend = pos.end();
          } else {
            ii = expr::NodeSelfIterator::self(pos);
            iiend = expr::NodeSelfIterator::selfEnd(pos);
          }
          for(; ii != iiend; ++ii) {
            Node& varRef = intVars[*ii];
            if(varRef.isNull()) {
              stringstream ss;
              ss << "mipvar_" << *ii;
              Node newVar = nm->mkSkolem(ss.str(), nm->integerType(), "a variable introduced due to scrubbing a miplib encoding", NodeManager::SKOLEM_EXACT_NAME);
              Node geq = Rewriter::rewrite(nm->mkNode(kind::GEQ, newVar, zero));
              Node leq = Rewriter::rewrite(nm->mkNode(kind::LEQ, newVar, one));
              addFormula(Rewriter::rewrite(geq.andNode(leq)), false, false);
              SubstitutionMap nullMap(&d_fakeContext);
              Theory::PPAssertStatus status CVC4_UNUSED; // just for assertions
              status = d_smt.d_theoryEngine->solve(geq, nullMap);
              Assert(status == Theory::PP_ASSERT_STATUS_UNSOLVED,
                     "unexpected solution from arith's ppAssert()");
              Assert(nullMap.empty(),
                     "unexpected substitution from arith's ppAssert()");
              status = d_smt.d_theoryEngine->solve(leq, nullMap);
              Assert(status == Theory::PP_ASSERT_STATUS_UNSOLVED,
                     "unexpected solution from arith's ppAssert()");
              Assert(nullMap.empty(),
                     "unexpected substitution from arith's ppAssert()");
              d_smt.d_theoryEngine->getModel()->addSubstitution(*ii, newVar.eqNode(one));
              newVars.push_back(newVar);
              varRef = newVar;
            } else {
              newVars.push_back(varRef);
            }
            if(!d_smt.d_logic.areIntegersUsed()) {
              d_smt.d_logic = d_smt.d_logic.getUnlockedCopy();
              d_smt.d_logic.enableIntegers();
              d_smt.d_logic.lock();
            }
          }
          Node sum;
          if(pos.getKind() == kind::AND) {
            NodeBuilder<> sumb(kind::PLUS);
            for(size_t ii = 0; ii < pos.getNumChildren(); ++ii) {
              sumb << nm->mkNode(kind::MULT, nm->mkConst(coef[pos_var][ii]), newVars[ii]);
            }
            sum = sumb;
          } else {
            sum = nm->mkNode(kind::MULT, nm->mkConst(coef[pos_var][0]), newVars[0]);
          }
          Debug("miplib") << "vars[] " << var << endl
                          << "    eq " << Rewriter::rewrite(sum) << endl;
          Node newAssertion = var.eqNode(Rewriter::rewrite(sum));
          if(d_topLevelSubstitutions.hasSubstitution(newAssertion[0])) {
            //Warning() << "RE-SUBSTITUTION " << newAssertion[0] << endl;
            //Warning() << "REPLACE         " << newAssertion[1] << endl;
            //Warning() << "ORIG            " << d_topLevelSubstitutions.getSubstitution(newAssertion[0]) << endl;
            Assert(d_topLevelSubstitutions.getSubstitution(newAssertion[0]) == newAssertion[1]);
          } else if(pos.getNumChildren() <= options::arithMLTrickSubstitutions()) {
            d_topLevelSubstitutions.addSubstitution(newAssertion[0], newAssertion[1]);
            Debug("miplib") << "addSubs: " << newAssertion[0] << " to " << newAssertion[1] << endl;
          } else {
            Debug("miplib") << "skipSubs: " << newAssertion[0] << " to " << newAssertion[1] << " (threshold is " << options::arithMLTrickSubstitutions() << ")" << endl;
          }
          newAssertion = Rewriter::rewrite(newAssertion);
          Debug("miplib") << "  " << newAssertion << endl;
          addFormula(newAssertion, false, false);
          Debug("miplib") << "  assertions to remove: " << endl;
          for(vector<TNode>::const_iterator k = asserts[pos_var].begin(), k_end = asserts[pos_var].end(); k != k_end; ++k) {
            Debug("miplib") << "    " << *k << endl;
            removeAssertions.insert((*k).getId());
          }
        }
      }
    }
  }
  if(!removeAssertions.empty()) {
    Debug("miplib") << "SmtEnginePrivate::simplify(): scrubbing miplib encoding..." << endl;
    for(size_t i = 0; i < d_realAssertionsEnd; ++i) {
      if(removeAssertions.find(d_assertions[i].getId()) != removeAssertions.end()) {
        Debug("miplib") << "SmtEnginePrivate::simplify(): - removing " << d_assertions[i] << endl;
        d_assertions[i] = d_true;
        ++d_smt.d_stats->d_numMiplibAssertionsRemoved;
      } else if(d_assertions[i].getKind() == kind::AND) {
        size_t removals = removeFromConjunction(d_assertions[i], removeAssertions);
        if(removals > 0) {
          Debug("miplib") << "SmtEnginePrivate::simplify(): - reduced " << d_assertions[i] << endl;
          Debug("miplib") << "SmtEnginePrivate::simplify(): -      by " << removals << " conjuncts" << endl;
          d_smt.d_stats->d_numMiplibAssertionsRemoved += removals;
        }
      }
      Debug("miplib") << "had: " << d_assertions[i] << endl;
      d_assertions[i] = Rewriter::rewrite(d_topLevelSubstitutions.apply(d_assertions[i]));
      Debug("miplib") << "now: " << d_assertions[i] << endl;
    }
  } else {
    Debug("miplib") << "SmtEnginePrivate::simplify(): miplib pass found nothing." << endl;
  }
  d_realAssertionsEnd = d_assertions.size();
}


// returns false if simplification led to "false"
bool SmtEnginePrivate::simplifyAssertions()
  throw(TypeCheckingException, LogicException, UnsafeInterruptException) {
  spendResource(options::preprocessStep());
  Assert(d_smt.d_pendingPops == 0);
  try {
    ScopeCounter depth(d_simplifyAssertionsDepth);

    Trace("simplify") << "SmtEnginePrivate::simplify()" << endl;

    dumpAssertions("pre-nonclausal", d_assertions);

    if(options::simplificationMode() != SIMPLIFICATION_MODE_NONE) {
      // Perform non-clausal simplification
      Chat() << "...performing nonclausal simplification..." << endl;
      Trace("simplify") << "SmtEnginePrivate::simplify(): "
                        << "performing non-clausal simplification" << endl;
      bool noConflict = nonClausalSimplify();
      if(!noConflict) {
        return false;
      }

      // We piggy-back off of the BackEdgesMap in the CircuitPropagator to
      // do the miplib trick.
      if( // check that option is on
          options::arithMLTrick() &&
          // miplib rewrites aren't safe in incremental mode
          ! options::incrementalSolving() &&
          // only useful in arith
          d_smt.d_logic.isTheoryEnabled(THEORY_ARITH) &&
          // we add new assertions and need this (in practice, this
          // restriction only disables miplib processing during
          // re-simplification, which we don't expect to be useful anyway)
          d_realAssertionsEnd == d_assertions.size() ) {
        Chat() << "...fixing miplib encodings..." << endl;
        Trace("simplify") << "SmtEnginePrivate::simplify(): "
                          << "looking for miplib pseudobooleans..." << endl;

        TimerStat::CodeTimer miplibTimer(d_smt.d_stats->d_miplibPassTime);

        doMiplibTrick();
      } else {
        Trace("simplify") << "SmtEnginePrivate::simplify(): "
                          << "skipping miplib pseudobooleans pass (either incrementalSolving is on, or miplib pbs are turned off)..." << endl;
      }
    }

    dumpAssertions("post-nonclausal", d_assertions);
    Trace("smt") << "POST nonClausalSimplify" << endl;
    Debug("smt") << " d_assertions     : " << d_assertions.size() << endl;

    // before ppRewrite check if only core theory for BV theory
    d_smt.d_theoryEngine->staticInitializeBVOptions(d_assertions.ref());

    dumpAssertions("pre-theorypp", d_assertions);

    // Theory preprocessing
    if (d_smt.d_earlyTheoryPP) {
      Chat() << "...doing early theory preprocessing..." << endl;
      TimerStat::CodeTimer codeTimer(d_smt.d_stats->d_theoryPreprocessTime);
      // Call the theory preprocessors
      d_smt.d_theoryEngine->preprocessStart();
      for (unsigned i = 0; i < d_assertions.size(); ++ i) {
        Assert(Rewriter::rewrite(d_assertions[i]) == d_assertions[i]);
        d_assertions.replace(i, d_smt.d_theoryEngine->preprocess(d_assertions[i]));
        Assert(Rewriter::rewrite(d_assertions[i]) == d_assertions[i]);
      }
    }

    dumpAssertions("post-theorypp", d_assertions);
    Trace("smt") << "POST theoryPP" << endl;
    Debug("smt") << " d_assertions     : " << d_assertions.size() << endl;

    // ITE simplification
    if(options::doITESimp() &&
       (d_simplifyAssertionsDepth <= 1 || options::doITESimpOnRepeat())) {
      Chat() << "...doing ITE simplification..." << endl;
      bool noConflict = simpITE();
      if(!noConflict){
        Chat() << "...ITE simplification found unsat..." << endl;
        return false;
      }
    }

    dumpAssertions("post-itesimp", d_assertions);
    Trace("smt") << "POST iteSimp" << endl;
    Debug("smt") << " d_assertions     : " << d_assertions.size() << endl;

    // Unconstrained simplification
    if(options::unconstrainedSimp()) {
      Chat() << "...doing unconstrained simplification..." << endl;
      unconstrainedSimp();
    }

    dumpAssertions("post-unconstrained", d_assertions);
    Trace("smt") << "POST unconstrainedSimp" << endl;
    Debug("smt") << " d_assertions     : " << d_assertions.size() << endl;

    if(options::repeatSimp() && options::simplificationMode() != SIMPLIFICATION_MODE_NONE) {
      Chat() << "...doing another round of nonclausal simplification..." << endl;
      Trace("simplify") << "SmtEnginePrivate::simplify(): "
                        << " doing repeated simplification" << endl;
      bool noConflict = nonClausalSimplify();
      if(!noConflict) {
        return false;
      }
    }

    dumpAssertions("post-repeatsimp", d_assertions);
    Trace("smt") << "POST repeatSimp" << endl;
    Debug("smt") << " d_assertions     : " << d_assertions.size() << endl;

  } catch(TypeCheckingExceptionPrivate& tcep) {
    // Calls to this function should have already weeded out any
    // typechecking exceptions via (e.g.) ensureBoolean().  But a
    // theory could still create a new expression that isn't
    // well-typed, and we don't want the C++ runtime to abort our
    // process without any error notice.
    stringstream ss;
    ss << "A bad expression was produced.  Original exception follows:\n"
       << tcep;
    InternalError(ss.str().c_str());
  }
  return true;
}

Result SmtEngine::check() {
  Assert(d_fullyInited);
  Assert(d_pendingPops == 0);

  Trace("smt") << "SmtEngine::check()" << endl;

  ResourceManager* resourceManager = d_private->getResourceManager();

  resourceManager->beginCall();

  // Only way we can be out of resource is if cumulative budget is on
  if (resourceManager->cumulativeLimitOn() &&
      resourceManager->out()) {
    Result::UnknownExplanation why = resourceManager->outOfResources() ?
                             Result::RESOURCEOUT : Result::TIMEOUT;
    return Result(Result::VALIDITY_UNKNOWN, why, d_filename);
  }

  // Make sure the prop layer has all of the assertions
  Trace("smt") << "SmtEngine::check(): processing assertions" << endl;
  d_private->processAssertions();
  Trace("smt") << "SmtEngine::check(): done processing assertions" << endl;

  // Turn off stop only for QF_LRA
  // TODO: Bring up in a meeting where to put this
  if(options::decisionStopOnly() && !options::decisionMode.wasSetByUser() ){
    if( // QF_LRA
       (not d_logic.isQuantified() &&
        d_logic.isPure(THEORY_ARITH) && d_logic.isLinear() && !d_logic.isDifferenceLogic() &&  !d_logic.areIntegersUsed()
        )){
      if(d_private->d_iteSkolemMap.empty()){
        options::decisionStopOnly.set(false);
        d_decisionEngine->clearStrategies();
        Trace("smt") << "SmtEngine::check(): turning off stop only" << endl;
      }
    }
  }

  TimerStat::CodeTimer solveTimer(d_stats->d_solveTime);

  Chat() << "solving..." << endl;
  Trace("smt") << "SmtEngine::check(): running check" << endl;
  Result result = d_propEngine->checkSat();

  resourceManager->endCall();
  Trace("limit") << "SmtEngine::check(): cumulative millis " << resourceManager->getTimeUsage()
                 << ", resources " << resourceManager->getResourceUsage() << endl;


  return Result(result, d_filename);
}

Result SmtEngine::quickCheck() {
  Assert(d_fullyInited);
  Trace("smt") << "SMT quickCheck()" << endl;
  return Result(Result::VALIDITY_UNKNOWN, Result::REQUIRES_FULL_CHECK, d_filename);
}


void SmtEnginePrivate::collectSkolems(TNode n, set<TNode>& skolemSet, hash_map<Node, bool, NodeHashFunction>& cache)
{
  hash_map<Node, bool, NodeHashFunction>::iterator it;
  it = cache.find(n);
  if (it != cache.end()) {
    return;
  }

  size_t sz = n.getNumChildren();
  if (sz == 0) {
    IteSkolemMap::iterator it = d_iteSkolemMap.find(n);
    if (it != d_iteSkolemMap.end()) {
      skolemSet.insert(n);
    }
    cache[n] = true;
    return;
  }

  size_t k = 0;
  for (; k < sz; ++k) {
    collectSkolems(n[k], skolemSet, cache);
  }
  cache[n] = true;
}


bool SmtEnginePrivate::checkForBadSkolems(TNode n, TNode skolem, hash_map<Node, bool, NodeHashFunction>& cache)
{
  hash_map<Node, bool, NodeHashFunction>::iterator it;
  it = cache.find(n);
  if (it != cache.end()) {
    return (*it).second;
  }

  size_t sz = n.getNumChildren();
  if (sz == 0) {
    IteSkolemMap::iterator it = d_iteSkolemMap.find(n);
    bool bad = false;
    if (it != d_iteSkolemMap.end()) {
      if (!((*it).first < n)) {
        bad = true;
      }
    }
    cache[n] = bad;
    return bad;
  }

  size_t k = 0;
  for (; k < sz; ++k) {
    if (checkForBadSkolems(n[k], skolem, cache)) {
      cache[n] = true;
      return true;
    }
  }

  cache[n] = false;
  return false;
}

Node SmtEnginePrivate::rewriteBooleanTerms(TNode n) {
  TimerStat::CodeTimer codeTimer(d_smt.d_stats->d_rewriteBooleanTermsTime);

  spendResource(options::preprocessStep());

  if(d_booleanTermConverter == NULL) {
    // This needs to be initialized _after_ the whole SMT framework is in place, subscribed
    // to ExprManager notifications, etc.  Otherwise we might miss the "BooleanTerm" datatype
    // definition, and not dump it properly.
    d_booleanTermConverter = new BooleanTermConverter(d_smt);
  }
  Node retval = d_booleanTermConverter->rewriteBooleanTerms(n);
  if(retval != n) {
    switch(booleans::BooleanTermConversionMode mode = options::booleanTermConversionMode()) {
    case booleans::BOOLEAN_TERM_CONVERT_TO_BITVECTORS:
    case booleans::BOOLEAN_TERM_CONVERT_NATIVE:
      if(!d_smt.d_logic.isTheoryEnabled(THEORY_BV)) {
        d_smt.d_logic = d_smt.d_logic.getUnlockedCopy();
        d_smt.d_logic.enableTheory(THEORY_BV);
        d_smt.d_logic.lock();
      }
      break;
    case booleans::BOOLEAN_TERM_CONVERT_TO_DATATYPES:
      if(!d_smt.d_logic.isTheoryEnabled(THEORY_DATATYPES)) {
        d_smt.d_logic = d_smt.d_logic.getUnlockedCopy();
        d_smt.d_logic.enableTheory(THEORY_DATATYPES);
        d_smt.d_logic.lock();
      }
      break;
    default:
      Unhandled(mode);
    }
  }
  return retval;
}

void SmtEnginePrivate::processAssertions() {
  TimerStat::CodeTimer paTimer(d_smt.d_stats->d_processAssertionsTime);
  spendResource(options::preprocessStep());
  Assert(d_smt.d_fullyInited);
  Assert(d_smt.d_pendingPops == 0);

  // Dump the assertions
  dumpAssertions("pre-everything", d_assertions);

  Trace("smt-proc") << "SmtEnginePrivate::processAssertions() begin" << endl;
  Trace("smt") << "SmtEnginePrivate::processAssertions()" << endl;

  Debug("smt") << " d_assertions     : " << d_assertions.size() << endl;

  if (d_assertions.size() == 0) {
    // nothing to do
    return;
  }

  if (d_assertionsProcessed && options::incrementalSolving()) {
    // Placeholder for storing substitutions
    d_substitutionsIndex = d_assertions.size();
    d_assertions.push_back(NodeManager::currentNM()->mkConst<bool>(true));
  }

  // Add dummy assertion in last position - to be used as a
  // placeholder for any new assertions to get added
  d_assertions.push_back(NodeManager::currentNM()->mkConst<bool>(true));
  // any assertions added beyond realAssertionsEnd must NOT affect the
  // equisatisfiability
  d_realAssertionsEnd = d_assertions.size();

  // Assertions are NOT guaranteed to be rewritten by this point

  Trace("smt-proc") << "SmtEnginePrivate::processAssertions() : pre-definition-expansion" << endl;
  dumpAssertions("pre-definition-expansion", d_assertions);
  {
    Chat() << "expanding definitions..." << endl;
    Trace("simplify") << "SmtEnginePrivate::simplify(): expanding definitions" << endl;
    TimerStat::CodeTimer codeTimer(d_smt.d_stats->d_definitionExpansionTime);
    hash_map<Node, Node, NodeHashFunction> cache;
    for(unsigned i = 0; i < d_assertions.size(); ++ i) {
      d_assertions.replace(i, expandDefinitions(d_assertions[i], cache));
    }
  }
  Trace("smt-proc") << "SmtEnginePrivate::processAssertions() : post-definition-expansion" << endl;
  dumpAssertions("post-definition-expansion", d_assertions);

  // save the assertions now
  THEORY_PROOF
    (
     for (unsigned i = 0; i < d_assertions.size(); ++i) {
       ProofManager::currentPM()->addAssertion(d_assertions[i].toExpr());
     }
     );

  Debug("smt") << " d_assertions     : " << d_assertions.size() << endl;

  if( options::ceGuidedInst() ){
    //register sygus conjecture pre-rewrite (motivated by solution reconstruction)
    for (unsigned i = 0; i < d_assertions.size(); ++ i) {
      d_smt.d_theoryEngine->getQuantifiersEngine()->getCegInstantiation()->preregisterAssertion( d_assertions[i] );
    }
  }

  if (options::solveIntAsBV() > 0) {
    Chat() << "converting ints to bit-vectors..." << endl;
    hash_map<Node, Node, NodeHashFunction> cache;
    for(unsigned i = 0; i < d_assertions.size(); ++ i) {
      d_assertions.replace(i, intToBV(d_assertions[i], cache));
    }
  }

  if (options::bitblastMode() == theory::bv::BITBLAST_MODE_EAGER &&
      !d_smt.d_logic.isPure(THEORY_BV) &&
      d_smt.d_logic.getLogicString() != "QF_UFBV") {
    throw ModalException("Eager bit-blasting does not currently support theory combination. "
                         "Note that in a QF_BV problem UF symbols can be introduced for division. "
                         "Try --bv-div-zero-const to interpret division by zero as a constant.");
  }

  if (options::bitblastMode() == theory::bv::BITBLAST_MODE_EAGER) {
    d_smt.d_theoryEngine->mkAckermanizationAsssertions(d_assertions.ref());
  }

  if ( options::bvAbstraction() &&
      !options::incrementalSolving()) {
    dumpAssertions("pre-bv-abstraction", d_assertions);
    bvAbstraction();
    dumpAssertions("post-bv-abstraction", d_assertions);
  }

  dumpAssertions("pre-boolean-terms", d_assertions);
  {
    Chat() << "rewriting Boolean terms..." << endl;
    for(unsigned i = 0, i_end = d_assertions.size(); i != i_end; ++i) {
      d_assertions.replace(i, rewriteBooleanTerms(d_assertions[i]));
    }
  }
  dumpAssertions("post-boolean-terms", d_assertions);

  Debug("smt") << " d_assertions     : " << d_assertions.size() << endl;


  dumpAssertions("pre-constrain-subtypes", d_assertions);
  {
    // Any variables of subtype types need to be constrained properly.
    // Careful, here: constrainSubtypes() adds to the back of
    // d_assertions, but we don't need to reprocess those.
    // We also can't use an iterator, because the vector may be moved in
    // memory during this loop.
    Chat() << "constraining subtypes..." << endl;
    for(unsigned i = 0, i_end = d_assertions.size(); i != i_end; ++i) {
      constrainSubtypes(d_assertions[i], d_assertions);
    }
  }
  dumpAssertions("post-constrain-subtypes", d_assertions);

  Debug("smt") << " d_assertions     : " << d_assertions.size() << endl;

  bool noConflict = true;

  // Unconstrained simplification
  if(options::unconstrainedSimp()) {
    Trace("smt-proc") << "SmtEnginePrivate::processAssertions() : pre-unconstrained-simp" << endl;
    dumpAssertions("pre-unconstrained-simp", d_assertions);
    Chat() << "...doing unconstrained simplification..." << endl;
    for (unsigned i = 0; i < d_assertions.size(); ++ i) {
      d_assertions.replace(i, Rewriter::rewrite(d_assertions[i]));
    }
    unconstrainedSimp();
    Trace("smt-proc") << "SmtEnginePrivate::processAssertions() : post-unconstrained-simp" << endl;
    dumpAssertions("post-unconstrained-simp", d_assertions);
  }

  if(options::bvIntroducePow2()){
    theory::bv::BVIntroducePow2::pow2Rewrite(d_assertions.ref());
  }

  Trace("smt-proc") << "SmtEnginePrivate::processAssertions() : pre-substitution" << endl;
  dumpAssertions("pre-substitution", d_assertions);

  if(options::unsatCores()) {
    // special rewriting pass for unsat cores, since many of the passes below are skipped
    for (unsigned i = 0; i < d_assertions.size(); ++ i) {
      d_assertions.replace(i, Rewriter::rewrite(d_assertions[i]));
    }
  } else {
    // Apply the substitutions we already have, and normalize
    if(!options::unsatCores()) {
      Chat() << "applying substitutions..." << endl;
      Trace("simplify") << "SmtEnginePrivate::nonClausalSimplify(): "
                        << "applying substitutions" << endl;
      for (unsigned i = 0; i < d_assertions.size(); ++ i) {
        Trace("simplify") << "applying to " << d_assertions[i] << endl;
        spendResource(options::preprocessStep());
        d_assertions.replace(i, Rewriter::rewrite(d_topLevelSubstitutions.apply(d_assertions[i])));
        Trace("simplify") << "  got " << d_assertions[i] << endl;
      }
    }
  }
  Trace("smt-proc") << "SmtEnginePrivate::processAssertions() : post-substitution" << endl;
  dumpAssertions("post-substitution", d_assertions);

  // Assertions ARE guaranteed to be rewritten by this point

  // Lift bit-vectors of size 1 to bool
  if(options::bitvectorToBool()) {
    dumpAssertions("pre-bv-to-bool", d_assertions);
    Chat() << "...doing bvToBool..." << endl;
    bvToBool();
    dumpAssertions("post-bv-to-bool", d_assertions);
    Trace("smt") << "POST bvToBool" << endl;
  }
  if( d_smt.d_logic.isTheoryEnabled(THEORY_STRINGS) ) {
    Trace("smt-proc") << "SmtEnginePrivate::processAssertions() : pre-strings-preprocess" << endl;
    dumpAssertions("pre-strings-pp", d_assertions);
    if( !options::stringLazyPreproc() ){
      ((theory::strings::TheoryStrings*)d_smt.d_theoryEngine->theoryOf(THEORY_STRINGS))->getPreprocess()->simplify( d_assertions.ref() );
    }
    Trace("smt-proc") << "SmtEnginePrivate::processAssertions() : post-strings-preprocess" << endl;
    dumpAssertions("post-strings-pp", d_assertions);
  }
  if( d_smt.d_logic.isTheoryEnabled(THEORY_SEP) ) {
    //separation logic solver needs to register the entire input
    ((theory::sep::TheorySep*)d_smt.d_theoryEngine->theoryOf(THEORY_SEP))->processAssertions( d_assertions.ref() );
  }
  if( d_smt.d_logic.isQuantified() ){
    Trace("smt-proc") << "SmtEnginePrivate::processAssertions() : pre-quant-preprocess" << endl;
    //remove rewrite rules
    for( unsigned i=0; i < d_assertions.size(); i++ ) {
      if( d_assertions[i].getKind() == kind::REWRITE_RULE ){
        Node prev = d_assertions[i];
        Trace("quantifiers-rewrite-debug") << "Rewrite rewrite rule " << prev << "..." << std::endl;
        d_assertions.replace(i, Rewriter::rewrite( quantifiers::QuantifiersRewriter::rewriteRewriteRule( d_assertions[i] ) ) );
        Trace("quantifiers-rewrite") << "*** rr-rewrite " << prev << endl;
        Trace("quantifiers-rewrite") << "   ...got " << d_assertions[i] << endl;
      }
    }

    dumpAssertions("pre-skolem-quant", d_assertions);
    if( options::preSkolemQuant() ){
      //apply pre-skolemization to existential quantifiers
      for (unsigned i = 0; i < d_assertions.size(); ++ i) {
        Node prev = d_assertions[i];
        Node next = quantifiers::QuantifiersRewriter::preprocess( prev );
        if( next!=prev ){
          d_assertions.replace(i, Rewriter::rewrite( next ));
          Trace("quantifiers-preprocess") << "*** Pre-skolemize " << prev << endl;
          Trace("quantifiers-preprocess") << "   ...got " << d_assertions[i] << endl;
        }
      }
    }
    dumpAssertions("post-skolem-quant", d_assertions);
    if( options::macrosQuant() ){
      //quantifiers macro expansion
      quantifiers::QuantifierMacros qm( d_smt.d_theoryEngine->getQuantifiersEngine() );
      bool success;
      do{
        success = qm.simplify( d_assertions.ref(), true );
      }while( success );
      //finalize the definitions
      qm.finalizeDefinitions();
    }

    //fmf-fun : assume admissible functions, applying preprocessing reduction to FMF
    if( options::fmfFunWellDefined() ){
      quantifiers::FunDefFmf fdf;
      //must carry over current definitions (for incremental)
      for( SmtEngine::TypeNodeMap::const_iterator fit = d_smt.d_fmfRecFunctionsAbs->begin(); fit != d_smt.d_fmfRecFunctionsAbs->end(); ++fit ){
        Node f = (*fit).first;
        TypeNode ft = (*fit).second;
        fdf.d_sorts[f] = ft;
        SmtEngine::NodeListMap::const_iterator fcit = d_smt.d_fmfRecFunctionsConcrete->find( f );
        Assert( fcit!=d_smt.d_fmfRecFunctionsConcrete->end() );
        SmtEngine::NodeList* cl = (*fcit).second;
        for( SmtEngine::NodeList::const_iterator cit = cl->begin(); cit != cl->end(); ++cit ){
          fdf.d_input_arg_inj[f].push_back( *cit );
        }
      }
      fdf.simplify( d_assertions.ref() );
      //must store new definitions (for incremental)
      for( unsigned i=0; i<fdf.d_funcs.size(); i++ ){
        Node f = fdf.d_funcs[i];
        d_smt.d_fmfRecFunctionsAbs->insert( f, fdf.d_sorts[f] );
        SmtEngine::NodeList* cl = new(true) SmtEngine::NodeList( d_smt.d_userContext );
        for( unsigned j=0; j<fdf.d_input_arg_inj[f].size(); j++ ){
          cl->push_back( fdf.d_input_arg_inj[f][j] );
        }
        d_smt.d_fmfRecFunctionsConcrete->insert( f, cl );
      }
    }
    Trace("smt-proc") << "SmtEnginePrivate::processAssertions() : post-quant-preprocess" << endl;
  }

  if( options::sortInference() || options::ufssFairnessMonotone() ){
    //sort inference technique
    SortInference * si = d_smt.d_theoryEngine->getSortInference();
    si->simplify( d_assertions.ref(), options::sortInference(), options::ufssFairnessMonotone() );
    for( std::map< Node, Node >::iterator it = si->d_model_replace_f.begin(); it != si->d_model_replace_f.end(); ++it ){
      d_smt.setPrintFuncInModel( it->first.toExpr(), false );
      d_smt.setPrintFuncInModel( it->second.toExpr(), true );
    }
  }

  if( options::pbRewrites() ){
    d_pbsProcessor.learn(d_assertions.ref());
    if(d_pbsProcessor.likelyToHelp()){
      d_pbsProcessor.applyReplacements(d_assertions.ref());
    }
  }

  Trace("smt-proc") << "SmtEnginePrivate::processAssertions() : pre-simplify" << endl;
  dumpAssertions("pre-simplify", d_assertions);
  Chat() << "simplifying assertions..." << endl;
  noConflict = simplifyAssertions();
  if(!noConflict){
    ++(d_smt.d_stats->d_simplifiedToFalse);
  }
  Trace("smt-proc") << "SmtEnginePrivate::processAssertions() : post-simplify" << endl;
  dumpAssertions("post-simplify", d_assertions);

  dumpAssertions("pre-static-learning", d_assertions);
  if(options::doStaticLearning()) {
    Trace("smt-proc") << "SmtEnginePrivate::processAssertions() : pre-static-learning" << endl;
    // Perform static learning
    Chat() << "doing static learning..." << endl;
    Trace("simplify") << "SmtEnginePrivate::simplify(): "
                      << "performing static learning" << endl;
    staticLearning();
    Trace("smt-proc") << "SmtEnginePrivate::processAssertions() : post-static-learning" << endl;
  }
  dumpAssertions("post-static-learning", d_assertions);

  Debug("smt") << " d_assertions     : " << d_assertions.size() << endl;


  Trace("smt-proc") << "SmtEnginePrivate::processAssertions() : pre-ite-removal" << endl;
  dumpAssertions("pre-ite-removal", d_assertions);
  {
    Chat() << "removing term ITEs..." << endl;
    TimerStat::CodeTimer codeTimer(d_smt.d_stats->d_iteRemovalTime);
    // Remove ITEs, updating d_iteSkolemMap
    d_smt.d_stats->d_numAssertionsPre += d_assertions.size();
    removeITEs();
    d_smt.d_stats->d_numAssertionsPost += d_assertions.size();
  }
  Trace("smt-proc") << "SmtEnginePrivate::processAssertions() : post-ite-removal" << endl;
  dumpAssertions("post-ite-removal", d_assertions);

  dumpAssertions("pre-repeat-simplify", d_assertions);
  if(options::repeatSimp()) {
    Trace("smt-proc") << "SmtEnginePrivate::processAssertions() : pre-repeat-simplify" << endl;
    Chat() << "re-simplifying assertions..." << endl;
    ScopeCounter depth(d_simplifyAssertionsDepth);
    noConflict &= simplifyAssertions();
    if (noConflict) {
      // Need to fix up assertion list to maintain invariants:
      // Let Sk be the set of Skolem variables introduced by ITE's.  Let <_sk be the order in which these variables were introduced
      // during ite removal.
      // For each skolem variable sk, let iteExpr = iteMap(sk) be the ite expr mapped to by sk.

      // cache for expression traversal
      hash_map<Node, bool, NodeHashFunction> cache;

      // First, find all skolems that appear in the substitution map - their associated iteExpr will need
      // to be moved to the main assertion set
      set<TNode> skolemSet;
      SubstitutionMap::iterator pos = d_topLevelSubstitutions.begin();
      for (; pos != d_topLevelSubstitutions.end(); ++pos) {
        collectSkolems((*pos).first, skolemSet, cache);
        collectSkolems((*pos).second, skolemSet, cache);
      }

      // We need to ensure:
      // 1. iteExpr has the form (ite cond (sk = t) (sk = e))
      // 2. if some sk' in Sk appears in cond, t, or e, then sk' <_sk sk
      // If either of these is violated, we must add iteExpr as a proper assertion
      IteSkolemMap::iterator it = d_iteSkolemMap.begin();
      IteSkolemMap::iterator iend = d_iteSkolemMap.end();
      NodeBuilder<> builder(kind::AND);
      builder << d_assertions[d_realAssertionsEnd - 1];
      vector<TNode> toErase;
      for (; it != iend; ++it) {
        if (skolemSet.find((*it).first) == skolemSet.end()) {
          TNode iteExpr = d_assertions[(*it).second];
          if (iteExpr.getKind() == kind::ITE &&
              iteExpr[1].getKind() == kind::EQUAL &&
              iteExpr[1][0] == (*it).first &&
              iteExpr[2].getKind() == kind::EQUAL &&
              iteExpr[2][0] == (*it).first) {
            cache.clear();
            bool bad = checkForBadSkolems(iteExpr[0], (*it).first, cache);
            bad = bad || checkForBadSkolems(iteExpr[1][1], (*it).first, cache);
            bad = bad || checkForBadSkolems(iteExpr[2][1], (*it).first, cache);
            if (!bad) {
              continue;
            }
          }
        }
        // Move this iteExpr into the main assertions
        builder << d_assertions[(*it).second];
        d_assertions[(*it).second] = NodeManager::currentNM()->mkConst<bool>(true);
        toErase.push_back((*it).first);
      }
      if(builder.getNumChildren() > 1) {
        while (!toErase.empty()) {
          d_iteSkolemMap.erase(toErase.back());
          toErase.pop_back();
        }
        d_assertions[d_realAssertionsEnd - 1] = Rewriter::rewrite(Node(builder));
      }
      // For some reason this is needed for some benchmarks, such as
      // http://cvc4.cs.nyu.edu/benchmarks/smtlib2/QF_AUFBV/dwp_formulas/try5_small_difret_functions_dwp_tac.re_node_set_remove_at.il.dwp.smt2
      // Figure it out later
      removeITEs();
      //      Assert(iteRewriteAssertionsEnd == d_assertions.size());
    }
    Trace("smt-proc") << "SmtEnginePrivate::processAssertions() : post-repeat-simplify" << endl;
  }
  dumpAssertions("post-repeat-simplify", d_assertions);

  dumpAssertions("pre-rewrite-apply-to-const", d_assertions);
  if(options::rewriteApplyToConst()) {
    Chat() << "Rewriting applies to constants..." << endl;
    TimerStat::CodeTimer codeTimer(d_smt.d_stats->d_rewriteApplyToConstTime);
    for (unsigned i = 0; i < d_assertions.size(); ++ i) {
      d_assertions[i] = Rewriter::rewrite(rewriteApplyToConst(d_assertions[i]));
    }
  }
  dumpAssertions("post-rewrite-apply-to-const", d_assertions);

  // begin: INVARIANT to maintain: no reordering of assertions or
  // introducing new ones
#ifdef CVC4_ASSERTIONS
  unsigned iteRewriteAssertionsEnd = d_assertions.size();
#endif

  Debug("smt") << " d_assertions     : " << d_assertions.size() << endl;

  Debug("smt") << "SmtEnginePrivate::processAssertions() POST SIMPLIFICATION" << endl;
  Debug("smt") << " d_assertions     : " << d_assertions.size() << endl;

  Trace("smt-proc") << "SmtEnginePrivate::processAssertions() : pre-theory-preprocessing" << endl;
  dumpAssertions("pre-theory-preprocessing", d_assertions);
  {
    Chat() << "theory preprocessing..." << endl;
    TimerStat::CodeTimer codeTimer(d_smt.d_stats->d_theoryPreprocessTime);
    // Call the theory preprocessors
    d_smt.d_theoryEngine->preprocessStart();
    for (unsigned i = 0; i < d_assertions.size(); ++ i) {
      d_assertions.replace(i, d_smt.d_theoryEngine->preprocess(d_assertions[i]));
    }
  }
  Trace("smt-proc") << "SmtEnginePrivate::processAssertions() : post-theory-preprocessing" << endl;
  dumpAssertions("post-theory-preprocessing", d_assertions);

  // If we are using eager bit-blasting wrap assertions in fake atom so that
  // everything gets bit-blasted to internal SAT solver
  if (options::bitblastMode() == theory::bv::BITBLAST_MODE_EAGER) {
    for (unsigned i = 0; i < d_assertions.size(); ++i) {
      TNode atom = d_assertions[i];
      Node eager_atom = NodeManager::currentNM()->mkNode(kind::BITVECTOR_EAGER_ATOM, atom);
      d_assertions.replace(i, eager_atom);
      TheoryModel* m = d_smt.d_theoryEngine->getModel();
      m->addSubstitution(eager_atom, atom);
    }
  }

  // Push the formula to decision engine
  if(noConflict) {
    Chat() << "pushing to decision engine..." << endl;
    Assert(iteRewriteAssertionsEnd == d_assertions.size());
    d_smt.d_decisionEngine->addAssertions
      (d_assertions.ref(), d_realAssertionsEnd, d_iteSkolemMap);
  }

  // end: INVARIANT to maintain: no reordering of assertions or
  // introducing new ones

  Trace("smt-proc") << "SmtEnginePrivate::processAssertions() end" << endl;
  dumpAssertions("post-everything", d_assertions);
  


  //set instantiation level of everything to zero
  if( options::instLevelInputOnly() && options::instMaxLevel()!=-1 ){
    for( unsigned i=0; i < d_assertions.size(); i++ ) {
      theory::QuantifiersEngine::setInstantiationLevelAttr( d_assertions[i], 0 );
    }
  }

  // Push the formula to SAT
  {
    Chat() << "converting to CNF..." << endl;
    TimerStat::CodeTimer codeTimer(d_smt.d_stats->d_cnfConversionTime);
    for (unsigned i = 0; i < d_assertions.size(); ++ i) {
      Chat() << "+ " << d_assertions[i] << std::endl;
      d_smt.d_propEngine->assertFormula(d_assertions[i]);
    }
  }

  d_assertionsProcessed = true;

  d_assertions.clear();
  d_iteSkolemMap.clear();
}

void SmtEnginePrivate::addFormula(TNode n, bool inUnsatCore, bool inInput)
  throw(TypeCheckingException, LogicException) {

  if (n == d_true) {
    // nothing to do
    return;
  }

  Trace("smt") << "SmtEnginePrivate::addFormula(" << n << "), inUnsatCore = " << inUnsatCore << ", inInput = " << inInput << endl;
  // Give it to proof manager
  PROOF(
    if( inInput ){
      // n is an input assertion
      if (inUnsatCore || options::dumpUnsatCores() || options::checkUnsatCores())
        ProofManager::currentPM()->addCoreAssertion(n.toExpr());
    }else{
      // n is the result of an unknown preprocessing step, add it to dependency map to null
      ProofManager::currentPM()->addDependence(n, Node::null());
    }
    // rewrite rules are by default in the unsat core because
    // they need to be applied until saturation
    if(options::unsatCores() &&
       n.getKind() == kind::REWRITE_RULE ){
      ProofManager::currentPM()->addUnsatCore(n.toExpr());
    }
  );

  // Add the normalized formula to the queue
  d_assertions.push_back(n);
  //d_assertions.push_back(Rewriter::rewrite(n));
}

void SmtEngine::ensureBoolean(const Expr& e) throw(TypeCheckingException) {
  Type type = e.getType(options::typeChecking());
  Type boolType = d_exprManager->booleanType();
  if(type != boolType) {
    stringstream ss;
    ss << "Expected " << boolType << "\n"
       << "The assertion : " << e << "\n"
       << "Its type      : " << type;
    throw TypeCheckingException(e, ss.str());
  }
}

Result SmtEngine::checkSat(const Expr& ex, bool inUnsatCore) throw(TypeCheckingException, ModalException, LogicException) {
  return checkSatisfiability( ex, inUnsatCore, false );
}/* SmtEngine::checkSat() */

Result SmtEngine::query(const Expr& ex, bool inUnsatCore) throw(TypeCheckingException, ModalException, LogicException) {
  Assert(!ex.isNull());
  return checkSatisfiability( ex, inUnsatCore, true );
}/* SmtEngine::query() */

Result SmtEngine::checkSatisfiability(const Expr& ex, bool inUnsatCore, bool isQuery) {
  try {
    Assert(ex.isNull() || ex.getExprManager() == d_exprManager);
    SmtScope smts(this);
    finalOptionsAreSet();
    doPendingPops();

    Trace("smt") << "SmtEngine::" << (isQuery ? "query" : "checkSat") << "(" << ex << ")" << endl;

    if(d_queryMade && !options::incrementalSolving()) {
      throw ModalException("Cannot make multiple queries unless "
                           "incremental solving is enabled "
                           "(try --incremental)");
    }

    Expr e;
    if(!ex.isNull()) {
      // Substitute out any abstract values in ex.
      e = d_private->substituteAbstractValues(Node::fromExpr(ex)).toExpr();
      // Ensure expr is type-checked at this point.
      ensureBoolean(e);
    }

    // check to see if a postsolve() is pending
    if(d_needPostsolve) {
      d_theoryEngine->postsolve();
      d_needPostsolve = false;
    }

    // Push the context
    internalPush();

    // Note that a query has been made
    d_queryMade = true;

    // Add the formula
    if(!e.isNull()) {
      d_problemExtended = true;
      Expr ea = isQuery ? e.notExpr() : e;
      if(d_assertionList != NULL) {
        d_assertionList->push_back(ea);
      }
      d_private->addFormula(ea.getNode(), inUnsatCore);
    }

    Result r(Result::SAT_UNKNOWN, Result::UNKNOWN_REASON);
    r = isQuery ? check().asValidityResult() : check().asSatisfiabilityResult();

    if (options::solveIntAsBV() > 0 &&r.asSatisfiabilityResult().isSat() == Result::UNSAT) {
      r = Result(Result::SAT_UNKNOWN, Result::UNKNOWN_REASON);
    }

    d_needPostsolve = true;

    // Dump the query if requested
    if(Dump.isOn("benchmark")) {
      // the expr already got dumped out if assertion-dumping is on
      if( isQuery ){
        Dump("benchmark") << QueryCommand(ex);
      }else{
        Dump("benchmark") << CheckSatCommand(ex);
      }
    }

    // Pop the context
    internalPop();

    // Remember the status
    d_status = r;

    d_problemExtended = false;

    Trace("smt") << "SmtEngine::" << (isQuery ? "query" : "checkSat") << "(" << e << ") => " << r << endl;

    // Check that SAT results generate a model correctly.
    if(options::checkModels()) {
      if(r.asSatisfiabilityResult().isSat() == Result::SAT ||
         (r.isUnknown() && r.whyUnknown() == Result::INCOMPLETE) ){
        checkModel(/* hard failure iff */ ! r.isUnknown());
      }
    }
    // Check that UNSAT results generate a proof correctly.
    if(options::checkProofs()) {
      if(r.asSatisfiabilityResult().isSat() == Result::UNSAT) {
        TimerStat::CodeTimer checkProofTimer(d_stats->d_checkProofTime);
        checkProof();
      }
    }
    // Check that UNSAT results generate an unsat core correctly.
    if(options::checkUnsatCores()) {
      if(r.asSatisfiabilityResult().isSat() == Result::UNSAT) {
        TimerStat::CodeTimer checkUnsatCoreTimer(d_stats->d_checkUnsatCoreTime);
        checkUnsatCore();
      }
    }

    return r;
  } catch (UnsafeInterruptException& e) {
    AlwaysAssert(d_private->getResourceManager()->out());
    Result::UnknownExplanation why = d_private->getResourceManager()->outOfResources() ?
      Result::RESOURCEOUT : Result::TIMEOUT;
    return Result(Result::SAT_UNKNOWN, why, d_filename);
  }
}


Result SmtEngine::checkSynth(const Expr& e) throw(TypeCheckingException, ModalException, LogicException) {
  SmtScope smts(this);
  Trace("smt") << "Check synth: " << e << std::endl;
  Trace("smt-synth") << "Check synthesis conjecture: " << e << std::endl;
  Expr e_check = e;
  Node conj = Node::fromExpr( e );
<<<<<<< HEAD
  Assert( conj.getKind()==kind::FORALL );
  //possibly run quantifier elimination to make formula into single invocation
  if( conj[1].getKind()==kind::EXISTS ){
    Node conj_se = conj[1][1];
    
    Trace("smt-synth") << "Compute single invocation for " << conj_se << "..." << std::endl;
    quantifiers::SingleInvocationPartition sip( kind::APPLY );
    sip.init( conj_se );
    Trace("smt-synth") << "...finished, got:" << std::endl;
    sip.debugPrint("smt-synth");
    
    if( !sip.isPurelySingleInvocation() && sip.isNonGroundSingleInvocation() ){
      //We are in the case where our synthesis conjecture is exists f. forall xy. P( f( x ), x, y ), P does not contain f.
      //The following will run QE on (exists z x.) exists y. P( z, x, y ) to obtain Q( z, x ), 
      //  and then constructs exists f. forall x. Q( f( x ), x ), where Q does not contain f.  We invoke synthesis solver on this result.
    
      //create new smt engine to do quantifier elimination
      SmtEngine smt_qe( d_exprManager );
      smt_qe.setLogic(getLogicInfo());
      Trace("smt-synth") << "Property is non-ground single invocation, run QE to obtain single invocation." << std::endl;
      //partition variables
      std::vector< Node > qe_vars;
      std::vector< Node > nqe_vars;
      for( unsigned i=0; i<sip.d_all_vars.size(); i++ ){
        Node v = sip.d_all_vars[i];
        if( std::find( sip.d_si_vars.begin(), sip.d_si_vars.end(), v )==sip.d_si_vars.end() ){
          qe_vars.push_back( v );
        }else{
          nqe_vars.push_back( v );
        }
      }
      std::vector< Node > orig;
      std::vector< Node > subs;
      //skolemize non-qe variables
      for( unsigned i=0; i<nqe_vars.size(); i++ ){
        Node k = NodeManager::currentNM()->mkSkolem( "k", nqe_vars[i].getType(), "qe for non-ground single invocation" );
        orig.push_back( nqe_vars[i] );
        subs.push_back( k );
        Trace("smt-synth") << "  subs : " << nqe_vars[i] << " -> " << k << std::endl;
      }
      for( std::map< Node, bool >::iterator it = sip.d_funcs.begin(); it != sip.d_funcs.end(); ++it ){
        orig.push_back( sip.d_func_inv[it->first] );
        Node k = NodeManager::currentNM()->mkSkolem( "k", sip.d_func_fo_var[it->first].getType(), "qe for function in non-ground single invocation" );
        subs.push_back( k );
        Trace("smt-synth") << "  subs : " << sip.d_func_inv[it->first] << " -> " << k << std::endl;
      }
      Node conj_se_ngsi = sip.getFullSpecification();
      Node conj_se_ngsi_subs = conj_se_ngsi.substitute( orig.begin(), orig.end(), subs.begin(), subs.end() );
      Assert( !qe_vars.empty() );
      conj_se_ngsi_subs = NodeManager::currentNM()->mkNode( kind::EXISTS, NodeManager::currentNM()->mkNode( kind::BOUND_VAR_LIST, qe_vars ), conj_se_ngsi_subs );
      
      Trace("smt-synth") << "Run quantifier elimination on " << conj_se_ngsi_subs << std::endl;
      Expr qe_res = smt_qe.doQuantifierElimination( conj_se_ngsi_subs.toExpr(), true, false );
      Trace("smt-synth") << "Result : " << qe_res << std::endl;
      
      //create single invocation conjecture
      Node qe_res_n = Node::fromExpr( qe_res );
      qe_res_n = qe_res_n.substitute( subs.begin(), subs.end(), orig.begin(), orig.end() );
      if( !nqe_vars.empty() ){
        qe_res_n = NodeManager::currentNM()->mkNode( kind::EXISTS, NodeManager::currentNM()->mkNode( kind::BOUND_VAR_LIST, nqe_vars ), qe_res_n );
      }
      Assert( conj.getNumChildren()==3 );
      qe_res_n = NodeManager::currentNM()->mkNode( kind::FORALL, conj[0], qe_res_n, conj[2] );
      Trace("smt-synth") << "Converted conjecture after QE : " << qe_res_n << std::endl;
      e_check = qe_res_n.toExpr();
    }
  }
  
=======
  if( conj.getKind()==kind::FORALL ){
    //possibly run quantifier elimination to make formula into single invocation
    if( conj[1].getKind()==kind::EXISTS ){
      Node conj_se = conj[1][1];

      Trace("smt-synth") << "Compute single invocation for " << conj_se << "..." << std::endl;
      quantifiers::SingleInvocationPartition sip( kind::APPLY );
      sip.init( conj_se );
      Trace("smt-synth") << "...finished, got:" << std::endl;
      sip.debugPrint("smt-synth");

      if( !sip.isPurelySingleInvocation() && sip.isNonGroundSingleInvocation() ){
        //We are in the case where our synthesis conjecture is exists f. forall xy. P( f( x ), x, y ), P does not contain f.
        //The following will run QE on (exists z x.) exists y. P( z, x, y ) to obtain Q( z, x ),
        //  and then constructs exists f. forall x. Q( f( x ), x ), where Q does not contain f.  We invoke synthesis solver on this result.

        //create new smt engine to do quantifier elimination
        SmtEngine smt_qe( d_exprManager );
        smt_qe.setLogic(getLogicInfo());
        Trace("smt-synth") << "Property is non-ground single invocation, run QE to obtain single invocation." << std::endl;
        //partition variables
        std::vector< Node > qe_vars;
        std::vector< Node > nqe_vars;
        for( unsigned i=0; i<sip.d_all_vars.size(); i++ ){
          Node v = sip.d_all_vars[i];
          if( std::find( sip.d_si_vars.begin(), sip.d_si_vars.end(), v )==sip.d_si_vars.end() ){
            qe_vars.push_back( v );
          }else{
            nqe_vars.push_back( v );
          }
        }
        std::vector< Node > orig;
        std::vector< Node > subs;
        //skolemize non-qe variables
        for( unsigned i=0; i<nqe_vars.size(); i++ ){
          Node k = NodeManager::currentNM()->mkSkolem( "k", nqe_vars[i].getType(), "qe for non-ground single invocation" );
          orig.push_back( nqe_vars[i] );
          subs.push_back( k );
          Trace("smt-synth") << "  subs : " << nqe_vars[i] << " -> " << k << std::endl;
        }
        for( std::map< Node, bool >::iterator it = sip.d_funcs.begin(); it != sip.d_funcs.end(); ++it ){
          orig.push_back( sip.d_func_inv[it->first] );
          Node k = NodeManager::currentNM()->mkSkolem( "k", sip.d_func_fo_var[it->first].getType(), "qe for function in non-ground single invocation" );
          subs.push_back( k );
          Trace("smt-synth") << "  subs : " << sip.d_func_inv[it->first] << " -> " << k << std::endl;
        }
        Node conj_se_ngsi = sip.getFullSpecification();
        Node conj_se_ngsi_subs = conj_se_ngsi.substitute( orig.begin(), orig.end(), subs.begin(), subs.end() );
        Assert( !qe_vars.empty() );
        conj_se_ngsi_subs = NodeManager::currentNM()->mkNode( kind::EXISTS, NodeManager::currentNM()->mkNode( kind::BOUND_VAR_LIST, qe_vars ), conj_se_ngsi_subs );

        Trace("smt-synth") << "Run quantifier elimination on " << conj_se_ngsi_subs << std::endl;
        Expr qe_res = smt_qe.doQuantifierElimination( conj_se_ngsi_subs.toExpr(), true, false );
        Trace("smt-synth") << "Result : " << qe_res << std::endl;

        //create single invocation conjecture
        Node qe_res_n = Node::fromExpr( qe_res );
        qe_res_n = qe_res_n.substitute( subs.begin(), subs.end(), orig.begin(), orig.end() );
        if( !nqe_vars.empty() ){
          qe_res_n = NodeManager::currentNM()->mkNode( kind::EXISTS, NodeManager::currentNM()->mkNode( kind::BOUND_VAR_LIST, nqe_vars ), qe_res_n );
        }
        Assert( conj.getNumChildren()==3 );
        qe_res_n = NodeManager::currentNM()->mkNode( kind::FORALL, conj[0], qe_res_n, conj[2] );
        Trace("smt-synth") << "Converted conjecture after QE : " << qe_res_n << std::endl;
        e_check = qe_res_n.toExpr();
      }
    }
  }

>>>>>>> a58abbe7
  return checkSatisfiability( e_check, true, false );
}

Result SmtEngine::assertFormula(const Expr& ex, bool inUnsatCore) throw(TypeCheckingException, LogicException, UnsafeInterruptException) {
  Assert(ex.getExprManager() == d_exprManager);
  SmtScope smts(this);
  finalOptionsAreSet();
  doPendingPops();

  Trace("smt") << "SmtEngine::assertFormula(" << ex << ")" << endl;

  // Substitute out any abstract values in ex
  Expr e = d_private->substituteAbstractValues(Node::fromExpr(ex)).toExpr();

  ensureBoolean(e);
  if(d_assertionList != NULL) {
    d_assertionList->push_back(e);
  }
  d_private->addFormula(e.getNode(), inUnsatCore);
  return quickCheck().asValidityResult();
}/* SmtEngine::assertFormula() */

Node SmtEngine::postprocess(TNode node, TypeNode expectedType) const {
  ModelPostprocessor mpost;
  NodeVisitor<ModelPostprocessor> visitor;
  Node value = visitor.run(mpost, node);
  Debug("boolean-terms") << "postproc: got " << value << " expect type " << expectedType << endl;
  Node realValue = mpost.rewriteAs(value, expectedType);
  Debug("boolean-terms") << "postproc: realval " << realValue << " expect type " << expectedType << endl;
  if(options::condenseFunctionValues()) {
    realValue = Rewriter::rewrite(realValue);
    Debug("boolean-terms") << "postproc: after rewrite " << realValue << endl;
  }
  return realValue;
}

Expr SmtEngine::simplify(const Expr& ex) throw(TypeCheckingException, LogicException, UnsafeInterruptException) {
  Assert(ex.getExprManager() == d_exprManager);
  SmtScope smts(this);
  finalOptionsAreSet();
  doPendingPops();
  Trace("smt") << "SMT simplify(" << ex << ")" << endl;

  if(Dump.isOn("benchmark")) {
    Dump("benchmark") << SimplifyCommand(ex);
  }

  Expr e = d_private->substituteAbstractValues(Node::fromExpr(ex)).toExpr();
  if( options::typeChecking() ) {
    e.getType(true); // ensure expr is type-checked at this point
  }

  // Make sure all preprocessing is done
  d_private->processAssertions();
  Node n = d_private->simplify(Node::fromExpr(e));
  n = postprocess(n, TypeNode::fromType(e.getType()));
  return n.toExpr();
}

Expr SmtEngine::expandDefinitions(const Expr& ex) throw(TypeCheckingException, LogicException, UnsafeInterruptException) {
  d_private->spendResource(options::preprocessStep());

  Assert(ex.getExprManager() == d_exprManager);
  SmtScope smts(this);
  finalOptionsAreSet();
  doPendingPops();
  Trace("smt") << "SMT expandDefinitions(" << ex << ")" << endl;

  // Substitute out any abstract values in ex.
  Expr e = d_private->substituteAbstractValues(Node::fromExpr(ex)).toExpr();
  if(options::typeChecking()) {
    // Ensure expr is type-checked at this point.
    e.getType(true);
  }
  if(Dump.isOn("benchmark")) {
    Dump("benchmark") << ExpandDefinitionsCommand(e);
  }
  hash_map<Node, Node, NodeHashFunction> cache;
  Node n = d_private->expandDefinitions(Node::fromExpr(e), cache, /* expandOnly = */ true);
  n = postprocess(n, TypeNode::fromType(e.getType()));

  return n.toExpr();
}

Expr SmtEngine::getValue(const Expr& ex) const throw(ModalException, TypeCheckingException, LogicException, UnsafeInterruptException) {
  Assert(ex.getExprManager() == d_exprManager);
  SmtScope smts(this);

  Trace("smt") << "SMT getValue(" << ex << ")" << endl;
  if(Dump.isOn("benchmark")) {
    Dump("benchmark") << GetValueCommand(ex);
  }

  if(!options::produceModels()) {
    const char* msg =
      "Cannot get value when produce-models options is off.";
    throw ModalException(msg);
  }
  if(d_status.isNull() ||
     d_status.asSatisfiabilityResult() == Result::UNSAT ||
     d_problemExtended) {
    const char* msg =
      "Cannot get value unless immediately preceded by SAT/INVALID or UNKNOWN response.";
    throw ModalException(msg);
  }

  // Substitute out any abstract values in ex.
  Expr e = d_private->substituteAbstractValues(Node::fromExpr(ex)).toExpr();

  // Ensure expr is type-checked at this point.
  e.getType(options::typeChecking());

  // do not need to apply preprocessing substitutions (should be recorded
  // in model already)

  Node n = Node::fromExpr(e);
  Trace("smt") << "--- getting value of " << n << endl;
  TypeNode expectedType = n.getType();

  // Expand, then normalize
  hash_map<Node, Node, NodeHashFunction> cache;
  n = d_private->expandDefinitions(n, cache);
  // There are two ways model values for terms are computed (for historical
  // reasons).  One way is that used in check-model; the other is that
  // used by the Model classes.  It's not clear to me exactly how these
  // two are different, but they need to be unified.  This ugly hack here
  // is to fix bug 554 until we can revamp boolean-terms and models [MGD]
  if(!n.getType().isFunction()) {
    n = d_private->rewriteBooleanTerms(n);
    n = Rewriter::rewrite(n);
  }

  Trace("smt") << "--- getting value of " << n << endl;
  TheoryModel* m = d_theoryEngine->getModel();
  Node resultNode;
  if(m != NULL) {
    resultNode = m->getValue(n);
  }
  Trace("smt") << "--- got value " << n << " = " << resultNode << endl;
  resultNode = postprocess(resultNode, expectedType);
  Trace("smt") << "--- model-post returned " << resultNode << endl;
  Trace("smt") << "--- model-post returned " << resultNode.getType() << endl;
  Trace("smt") << "--- model-post expected " << expectedType << endl;

  // type-check the result we got
  Assert(resultNode.isNull() || resultNode.getType().isSubtypeOf(expectedType),
         "Run with -t smt for details.");

  // ensure it's a constant
  Assert(resultNode.getKind() == kind::LAMBDA || resultNode.isConst());

  if(options::abstractValues() && resultNode.getType().isArray()) {
    resultNode = d_private->mkAbstractValue(resultNode);
    Trace("smt") << "--- abstract value >> " << resultNode << endl;
  }

  return resultNode.toExpr();
}

bool SmtEngine::addToAssignment(const Expr& ex) throw() {
  SmtScope smts(this);
  finalOptionsAreSet();
  doPendingPops();
  // Substitute out any abstract values in ex
  Expr e = d_private->substituteAbstractValues(Node::fromExpr(ex)).toExpr();
  Type type = e.getType(options::typeChecking());
  // must be Boolean
  PrettyCheckArgument(
      type.isBoolean(), e,
      "expected Boolean-typed variable or function application "
      "in addToAssignment()" );
  Node n = e.getNode();
  // must be an APPLY of a zero-ary defined function, or a variable
  PrettyCheckArgument(
      ( ( n.getKind() == kind::APPLY &&
          ( d_definedFunctions->find(n.getOperator()) !=
            d_definedFunctions->end() ) &&
          n.getNumChildren() == 0 ) ||
        n.isVar() ), e,
      "expected variable or defined-function application "
      "in addToAssignment(),\ngot %s", e.toString().c_str() );
  if(!options::produceAssignments()) {
    return false;
  }
  if(d_assignments == NULL) {
    d_assignments = new(true) AssignmentSet(d_context);
  }
  d_assignments->insert(n);

  return true;
}

CVC4::SExpr SmtEngine::getAssignment() throw(ModalException, UnsafeInterruptException) {
  Trace("smt") << "SMT getAssignment()" << endl;
  SmtScope smts(this);
  finalOptionsAreSet();
  if(Dump.isOn("benchmark")) {
    Dump("benchmark") << GetAssignmentCommand();
  }
  if(!options::produceAssignments()) {
    const char* msg =
      "Cannot get the current assignment when "
      "produce-assignments option is off.";
    throw ModalException(msg);
  }
  if(d_status.isNull() ||
     d_status.asSatisfiabilityResult() == Result::UNSAT  ||
     d_problemExtended) {
    const char* msg =
      "Cannot get the current assignment unless immediately "
      "preceded by SAT/INVALID or UNKNOWN response.";
    throw ModalException(msg);
  }

  if(d_assignments == NULL) {
    return SExpr(vector<SExpr>());
  }

  vector<SExpr> sexprs;
  TypeNode boolType = d_nodeManager->booleanType();
  TheoryModel* m = d_theoryEngine->getModel();
  for(AssignmentSet::key_iterator i = d_assignments->key_begin(),
        iend = d_assignments->key_end();
      i != iend;
      ++i) {
    Assert((*i).getType() == boolType);

    Trace("smt") << "--- getting value of " << *i << endl;

    // Expand, then normalize
    hash_map<Node, Node, NodeHashFunction> cache;
    Node n = d_private->expandDefinitions(*i, cache);
    n = d_private->rewriteBooleanTerms(n);
    n = Rewriter::rewrite(n);

    Trace("smt") << "--- getting value of " << n << endl;
    Node resultNode;
    if(m != NULL) {
      resultNode = m->getValue(n);
    }

    // type-check the result we got
    Assert(resultNode.isNull() || resultNode.getType() == boolType);

    // ensure it's a constant
    Assert(resultNode.isConst());

    vector<SExpr> v;
    if((*i).getKind() == kind::APPLY) {
      Assert((*i).getNumChildren() == 0);
      v.push_back(SExpr(SExpr::Keyword((*i).getOperator().toString())));
    } else {
      Assert((*i).isVar());
      v.push_back(SExpr(SExpr::Keyword((*i).toString())));
    }
    v.push_back(SExpr(SExpr::Keyword(resultNode.toString())));
    sexprs.push_back(SExpr(v));
  }
  return SExpr(sexprs);
}

void SmtEngine::addToModelCommandAndDump(const Command& c, uint32_t flags, bool userVisible, const char* dumpTag) {
  Trace("smt") << "SMT addToModelCommandAndDump(" << c << ")" << endl;
  SmtScope smts(this);
  // If we aren't yet fully inited, the user might still turn on
  // produce-models.  So let's keep any commands around just in
  // case.  This is useful in two cases: (1) SMT-LIBv1 auto-declares
  // sort "U" in QF_UF before setLogic() is run and we still want to
  // support finding card(U) with --finite-model-find, and (2) to
  // decouple SmtEngine and ExprManager if the user does a few
  // ExprManager::mkSort() before SmtEngine::setOption("produce-models")
  // and expects to find their cardinalities in the model.
  if(/* userVisible && */
     (!d_fullyInited || options::produceModels()) &&
     (flags & ExprManager::VAR_FLAG_DEFINED) == 0) {
    doPendingPops();
    if(flags & ExprManager::VAR_FLAG_GLOBAL) {
      d_modelGlobalCommands.push_back(c.clone());
    } else {
      d_modelCommands->push_back(c.clone());
    }
  }
  if(Dump.isOn(dumpTag)) {
    if(d_fullyInited) {
      Dump(dumpTag) << c;
    } else {
      d_dumpCommands.push_back(c.clone());
    }
  }
}

Model* SmtEngine::getModel() throw(ModalException, UnsafeInterruptException) {
  Trace("smt") << "SMT getModel()" << endl;
  SmtScope smts(this);

  finalOptionsAreSet();

  if(Dump.isOn("benchmark")) {
    Dump("benchmark") << GetModelCommand();
  }

  if(d_status.isNull() ||
     d_status.asSatisfiabilityResult() == Result::UNSAT ||
     d_problemExtended) {
    const char* msg =
      "Cannot get the current model unless immediately "
      "preceded by SAT/INVALID or UNKNOWN response.";
    throw ModalException(msg);
  }
  if(!options::produceModels()) {
    const char* msg =
      "Cannot get model when produce-models options is off.";
    throw ModalException(msg);
  }
  TheoryModel* m = d_theoryEngine->getModel();
  m->d_inputName = d_filename;
  return m;
}

void SmtEngine::checkUnsatCore() {
  Assert(options::unsatCores(), "cannot check unsat core if unsat cores are turned off");

  Notice() << "SmtEngine::checkUnsatCore(): generating unsat core" << endl;
  UnsatCore core = getUnsatCore();

  SmtEngine coreChecker(d_exprManager);
  coreChecker.setLogic(getLogicInfo());

  PROOF(
  std::vector<Command*>::const_iterator itg = d_defineCommands.begin();
  for (; itg != d_defineCommands.end();  ++itg) {
    (*itg)->invoke(&coreChecker);
  }
  );

  Notice() << "SmtEngine::checkUnsatCore(): pushing core assertions (size == " << core.size() << ")" << endl;
  for(UnsatCore::iterator i = core.begin(); i != core.end(); ++i) {
    Notice() << "SmtEngine::checkUnsatCore(): pushing core member " << *i << endl;
    coreChecker.assertFormula(*i);
  }
  const bool checkUnsatCores = options::checkUnsatCores();
  Result r;
  try {
    options::checkUnsatCores.set(false);
    options::checkProofs.set(false);
    r = coreChecker.checkSat();
  } catch(...) {
    options::checkUnsatCores.set(checkUnsatCores);
    throw;
  }
  Notice() << "SmtEngine::checkUnsatCore(): result is " << r << endl;
  if(r.asSatisfiabilityResult().isUnknown()) {
    InternalError("SmtEngine::checkUnsatCore(): could not check core result unknown.");
  }

  if(r.asSatisfiabilityResult().isSat()) {
    InternalError("SmtEngine::checkUnsatCore(): produced core was satisfiable.");
  }
}

void SmtEngine::checkModel(bool hardFailure) {
  // --check-model implies --produce-assertions, which enables the
  // assertion list, so we should be ok.
  Assert(d_assertionList != NULL, "don't have an assertion list to check in SmtEngine::checkModel()");

  TimerStat::CodeTimer checkModelTimer(d_stats->d_checkModelTime);

  // Throughout, we use Notice() to give diagnostic output.
  //
  // If this function is running, the user gave --check-model (or equivalent),
  // and if Notice() is on, the user gave --verbose (or equivalent).

  Notice() << "SmtEngine::checkModel(): generating model" << endl;
  TheoryModel* m = d_theoryEngine->getModel();

  // Check individual theory assertions
  d_theoryEngine->checkTheoryAssertionsWithModel();

  // Output the model
  Notice() << *m;

  // We have a "fake context" for the substitution map (we don't need it
  // to be context-dependent)
  context::Context fakeContext;
  SubstitutionMap substitutions(&fakeContext, /* substituteUnderQuantifiers = */ false);

  for(size_t k = 0; k < m->getNumCommands(); ++k) {
    const DeclareFunctionCommand* c = dynamic_cast<const DeclareFunctionCommand*>(m->getCommand(k));
    Notice() << "SmtEngine::checkModel(): model command " << k << " : " << m->getCommand(k) << endl;
    if(c == NULL) {
      // we don't care about DECLARE-DATATYPES, DECLARE-SORT, ...
      Notice() << "SmtEngine::checkModel(): skipping..." << endl;
    } else {
      // We have a DECLARE-FUN:
      //
      // We'll first do some checks, then add to our substitution map
      // the mapping: function symbol |-> value

      Expr func = c->getFunction();
      Node val = m->getValue(func);

      Notice() << "SmtEngine::checkModel(): adding substitution: " << func << " |-> " << val << endl;

      // (1) if the value is a lambda, ensure the lambda doesn't contain the
      // function symbol (since then the definition is recursive)
      if (val.getKind() == kind::LAMBDA) {
        // first apply the model substitutions we have so far
        Debug("boolean-terms") << "applying subses to " << val[1] << endl;
        Node n = substitutions.apply(val[1]);
        Debug("boolean-terms") << "++ got " << n << endl;
        // now check if n contains func by doing a substitution
        // [func->func2] and checking equality of the Nodes.
        // (this just a way to check if func is in n.)
        SubstitutionMap subs(&fakeContext);
        Node func2 = NodeManager::currentNM()->mkSkolem("", TypeNode::fromType(func.getType()), "", NodeManager::SKOLEM_NO_NOTIFY);
        subs.addSubstitution(func, func2);
        if(subs.apply(n) != n) {
          Notice() << "SmtEngine::checkModel(): *** PROBLEM: MODEL VALUE DEFINED IN TERMS OF ITSELF ***" << endl;
          stringstream ss;
          ss << "SmtEngine::checkModel(): ERRORS SATISFYING ASSERTIONS WITH MODEL:" << endl
             << "considering model value for " << func << endl
             << "body of lambda is:   " << val << endl;
          if(n != val[1]) {
            ss << "body substitutes to: " << n << endl;
          }
          ss << "so " << func << " is defined in terms of itself." << endl
             << "Run with `--check-models -v' for additional diagnostics.";
          InternalError(ss.str());
        }
      }

      // (2) check that the value is actually a value
      else if (!val.isConst()) {
        Notice() << "SmtEngine::checkModel(): *** PROBLEM: MODEL VALUE NOT A CONSTANT ***" << endl;
        stringstream ss;
        ss << "SmtEngine::checkModel(): ERRORS SATISFYING ASSERTIONS WITH MODEL:" << endl
           << "model value for " << func << endl
           << "             is " << val << endl
           << "and that is not a constant (.isConst() == false)." << endl
           << "Run with `--check-models -v' for additional diagnostics.";
        InternalError(ss.str());
      }

      // (3) check that it's the correct (sub)type
      // This was intended to be a more general check, but for now we can't do that because
      // e.g. "1" is an INT, which isn't a subrange type [1..10] (etc.).
      else if(func.getType().isInteger() && !val.getType().isInteger()) {
        Notice() << "SmtEngine::checkModel(): *** PROBLEM: MODEL VALUE NOT CORRECT TYPE ***" << endl;
        stringstream ss;
        ss << "SmtEngine::checkModel(): ERRORS SATISFYING ASSERTIONS WITH MODEL:" << endl
           << "model value for " << func << endl
           << "             is " << val << endl
           << "value type is     " << val.getType() << endl
           << "should be of type " << func.getType() << endl
           << "Run with `--check-models -v' for additional diagnostics.";
        InternalError(ss.str());
      }

      // (4) checks complete, add the substitution
      Debug("boolean-terms") << "cm: adding subs " << func << " :=> " << val << endl;
      substitutions.addSubstitution(func, val);
    }
  }

  // Now go through all our user assertions checking if they're satisfied.
  for(AssertionList::const_iterator i = d_assertionList->begin(); i != d_assertionList->end(); ++i) {
    Notice() << "SmtEngine::checkModel(): checking assertion " << *i << endl;
    Node n = Node::fromExpr(*i);

    // Apply any define-funs from the problem.
    {
      hash_map<Node, Node, NodeHashFunction> cache;
      n = d_private->expandDefinitions(n, cache);
    }
    Notice() << "SmtEngine::checkModel(): -- expands to " << n << endl;

    // Apply our model value substitutions.
    Debug("boolean-terms") << "applying subses to " << n << endl;
    n = substitutions.apply(n);
    Debug("boolean-terms") << "++ got " << n << endl;
    Notice() << "SmtEngine::checkModel(): -- substitutes to " << n << endl;

    if( n.getKind() != kind::REWRITE_RULE ){
      // In case it's a quantifier (or contains one), look up its value before
      // simplifying, or the quantifier might be irreparably altered.
      n = m->getValue(n);
      Notice() << "SmtEngine::checkModel(): -- get value : " << n << std::endl;
    } else {
      // Note this "skip" is done here, rather than above.  This is
      // because (1) the quantifier could in principle simplify to false,
      // which should be reported, and (2) checking for the quantifier
      // above, before simplification, doesn't catch buried quantifiers
      // anyway (those not at the top-level).
      Notice() << "SmtEngine::checkModel(): -- skipping rewrite-rules assertion"
               << endl;
      continue;
    }

    // Simplify the result.
    n = d_private->simplify(n);
    Notice() << "SmtEngine::checkModel(): -- simplifies to  " << n << endl;

    // Replace the already-known ITEs (this is important for ground ITEs under quantifiers).
    n = d_private->d_iteRemover.replace(n);
    Notice() << "SmtEngine::checkModel(): -- ite replacement gives " << n << endl;

    // Apply our model value substitutions (again), as things may have been simplified.
    Debug("boolean-terms") << "applying subses to " << n << endl;
    n = substitutions.apply(n);
    Debug("boolean-terms") << "++ got " << n << endl;
    Notice() << "SmtEngine::checkModel(): -- re-substitutes to " << n << endl;

    // As a last-ditch effort, ask model to simplify it.
    // Presently, this is only an issue for quantifiers, which can have a value
    // but don't show up in our substitution map above.
    n = m->getValue(n);
    Notice() << "SmtEngine::checkModel(): -- model-substitutes to " << n << endl;

    if( d_logic.isQuantified() ){
      // AJR: since quantified formulas are not checkable, we assign them to true/false based on the satisfying assignment.
      // however, quantified formulas can be modified during preprocess, so they may not correspond to those in the satisfying assignment.
      // hence we use a relaxed version of check model here.
      // this is necessary until preprocessing passes explicitly record how they rewrite quantified formulas
      if( hardFailure && !n.isConst() && n.getKind() != kind::LAMBDA ){
        Notice() << "SmtEngine::checkModel(): -- relax check model wrt quantified formulas..." << endl;
        AlwaysAssert( quantifiers::QuantifiersRewriter::containsQuantifiers( n ) );
        Warning() << "Warning : SmtEngine::checkModel(): cannot check simplified assertion : " << n << endl;
        continue;
      }
    }else{
      AlwaysAssert(!hardFailure || n.isConst() || n.getKind() == kind::LAMBDA);
    }
    // The result should be == true.
    if(n != NodeManager::currentNM()->mkConst(true)) {
      Notice() << "SmtEngine::checkModel(): *** PROBLEM: EXPECTED `TRUE' ***"
               << endl;
      stringstream ss;
      ss << "SmtEngine::checkModel(): "
         << "ERRORS SATISFYING ASSERTIONS WITH MODEL:" << endl
         << "assertion:     " << *i << endl
         << "simplifies to: " << n << endl
         << "expected `true'." << endl
         << "Run with `--check-models -v' for additional diagnostics.";
      if(hardFailure) {
        InternalError(ss.str());
      } else {
        Warning() << ss.str() << endl;
      }
    }
  }
  Notice() << "SmtEngine::checkModel(): all assertions checked out OK !" << endl;
}

UnsatCore SmtEngine::getUnsatCore() throw(ModalException, UnsafeInterruptException) {
  Trace("smt") << "SMT getUnsatCore()" << endl;
  SmtScope smts(this);
  finalOptionsAreSet();
  if(Dump.isOn("benchmark")) {
    Dump("benchmark") << GetUnsatCoreCommand();
  }
#if IS_PROOFS_BUILD
  if(!options::unsatCores()) {
    throw ModalException("Cannot get an unsat core when produce-unsat-cores option is off.");
  }
  if(d_status.isNull() ||
     d_status.asSatisfiabilityResult() != Result::UNSAT ||
     d_problemExtended) {
    throw ModalException("Cannot get an unsat core unless immediately preceded by UNSAT/VALID response.");
  }

  d_proofManager->traceUnsatCore();// just to trigger core creation
  return UnsatCore(this, d_proofManager->begin_unsat_core(), d_proofManager->end_unsat_core());
#else /* IS_PROOFS_BUILD */
  throw ModalException("This build of CVC4 doesn't have proof support (required for unsat cores).");
#endif /* IS_PROOFS_BUILD */
}

Proof* SmtEngine::getProof() throw(ModalException, UnsafeInterruptException) {
  Trace("smt") << "SMT getProof()" << endl;
  SmtScope smts(this);
  finalOptionsAreSet();
  if(Dump.isOn("benchmark")) {
    Dump("benchmark") << GetProofCommand();
  }
#if IS_PROOFS_BUILD
  if(!options::proof()) {
    throw ModalException("Cannot get a proof when produce-proofs option is off.");
  }
  if(d_status.isNull() ||
     d_status.asSatisfiabilityResult() != Result::UNSAT ||
     d_problemExtended) {
    throw ModalException("Cannot get a proof unless immediately preceded by UNSAT/VALID response.");
  }

  return ProofManager::getProof(this);
#else /* IS_PROOFS_BUILD */
  throw ModalException("This build of CVC4 doesn't have proof support.");
#endif /* IS_PROOFS_BUILD */
}

void SmtEngine::printInstantiations( std::ostream& out ) {
  SmtScope smts(this);
  if( options::instFormatMode()==INST_FORMAT_MODE_SZS ){
    out << "% SZS output start Proof for " << d_filename.c_str() << std::endl;
  }
  if( d_theoryEngine ){
    d_theoryEngine->printInstantiations( out );
  }
  if( options::instFormatMode()==INST_FORMAT_MODE_SZS ){
    out << "% SZS output end Proof for " << d_filename.c_str() << std::endl;
  }
}

void SmtEngine::printSynthSolution( std::ostream& out ) {
  SmtScope smts(this);
  if( d_theoryEngine ){
    d_theoryEngine->printSynthSolution( out );
  }
}

Expr SmtEngine::doQuantifierElimination(const Expr& e, bool doFull, bool strict) throw(TypeCheckingException, ModalException, LogicException) {
  SmtScope smts(this);
  if(!d_logic.isPure(THEORY_ARITH) && strict){
    Warning() << "Unexpected logic for quantifier elimination " << d_logic << endl;
  }
  Trace("smt-qe") << "Do quantifier elimination " << e << std::endl;
<<<<<<< HEAD
  Node n_e = Node::fromExpr( e );  
=======
  Node n_e = Node::fromExpr( e );
>>>>>>> a58abbe7
  if( n_e.getKind()!=kind::EXISTS ){
    throw ModalException("Expecting an existentially quantified formula as argument to get-qe.");
  }
  //tag the quantified formula with the quant-elim attribute
  TypeNode t = NodeManager::currentNM()->booleanType();
  Node n_attr = NodeManager::currentNM()->mkSkolem("qe", t, "Auxiliary variable for qe attr.");
  std::vector< Node > node_values;
  d_theoryEngine->setUserAttribute( doFull ? "quant-elim" : "quant-elim-partial", n_attr, node_values, "");
  n_attr = NodeManager::currentNM()->mkNode(kind::INST_ATTRIBUTE, n_attr);
  n_attr = NodeManager::currentNM()->mkNode(kind::INST_PATTERN_LIST, n_attr);
  std::vector< Node > e_children;
  e_children.push_back( n_e[0] );
  e_children.push_back( n_e[1] );
  e_children.push_back( n_attr );
  Node nn_e = NodeManager::currentNM()->mkNode( kind::EXISTS, e_children );
  Trace("smt-qe-debug") << "Query for quantifier elimination : " << nn_e << std::endl;
  Assert( nn_e.getNumChildren()==3 );
  Result r = checkSatisfiability(nn_e.toExpr(), true, true);
  Trace("smt-qe") << "Query returned " << r << std::endl;
  if(r.asSatisfiabilityResult().isSat() != Result::UNSAT ) {
    if( r.asSatisfiabilityResult().isSat() != Result::SAT && doFull ){
      stringstream ss;
      ss << "While performing quantifier elimination, unexpected result : " << r << " for query.";
      InternalError(ss.str().c_str());
    }
    //get the instantiations for all quantified formulas
<<<<<<< HEAD
    std::map< Node, std::vector< Node > > insts;    
=======
    std::map< Node, std::vector< Node > > insts;
>>>>>>> a58abbe7
    d_theoryEngine->getInstantiations( insts );
    //find the quantified formula that corresponds to the input
    Node top_q;
    for( std::map< Node, std::vector< Node > >::iterator it = insts.begin(); it != insts.end(); ++it ){
      Trace("smt-qe-debug") << "* quantifier " << it->first << " had " << it->second.size() << " instances." << std::endl;
      if( it->first.getNumChildren()==3 && it->first[2]==n_attr ){
        top_q = it->first;
      }
    }
    std::map< Node, Node > visited;
    Node ret_n;
    if( top_q.isNull() ){
      //no instances needed
      ret_n = NodeManager::currentNM()->mkConst(true);
      visited[top_q] = ret_n;
    }else{
      //replace by a conjunction of instances
      ret_n = d_private->replaceQuantifiersWithInstantiations( top_q, insts, visited );
    }

    //ensure all instantiations were accounted for
    for( std::map< Node, std::vector< Node > >::iterator it = insts.begin(); it != insts.end(); ++it ){
      if( !it->second.empty() && visited.find( it->first )==visited.end() ){
        stringstream ss;
        ss << "While performing quantifier elimination, processed a quantified formula : " << it->first;
        ss << " that was not related to the query.  Try option --simplification=none.";
        InternalError(ss.str().c_str());
      }
    }
    Trace("smt-qe") << "Returned : " << ret_n << std::endl;
    ret_n = Rewriter::rewrite( ret_n.negate() );
    return ret_n.toExpr();
  }else {
    return NodeManager::currentNM()->mkConst(true).toExpr();
  }
}

vector<Expr> SmtEngine::getAssertions() throw(ModalException) {
  SmtScope smts(this);
  finalOptionsAreSet();
  doPendingPops();
  if(Dump.isOn("benchmark")) {
    Dump("benchmark") << GetAssertionsCommand();
  }
  Trace("smt") << "SMT getAssertions()" << endl;
  if(!options::produceAssertions()) {
    const char* msg =
      "Cannot query the current assertion list when not in produce-assertions mode.";
    throw ModalException(msg);
  }
  Assert(d_assertionList != NULL);
  // copy the result out
  return vector<Expr>(d_assertionList->begin(), d_assertionList->end());
}

void SmtEngine::push() throw(ModalException, LogicException, UnsafeInterruptException) {
  SmtScope smts(this);
  finalOptionsAreSet();
  doPendingPops();
  Trace("smt") << "SMT push()" << endl;
  d_private->processAssertions();
  if(Dump.isOn("benchmark")) {
    Dump("benchmark") << PushCommand();
  }
  if(!options::incrementalSolving()) {
    throw ModalException("Cannot push when not solving incrementally (use --incremental)");
  }

  // check to see if a postsolve() is pending
  if(d_needPostsolve) {
    d_theoryEngine->postsolve();
    d_needPostsolve = false;
  }

  // The problem isn't really "extended" yet, but this disallows
  // get-model after a push, simplifying our lives somewhat and
  // staying symmtric with pop.
  d_problemExtended = true;

  d_userLevels.push_back(d_userContext->getLevel());
  internalPush();
  Trace("userpushpop") << "SmtEngine: pushed to level "
                       << d_userContext->getLevel() << endl;
}

void SmtEngine::pop() throw(ModalException, UnsafeInterruptException) {
  SmtScope smts(this);
  finalOptionsAreSet();
  Trace("smt") << "SMT pop()" << endl;
  if(Dump.isOn("benchmark")) {
    Dump("benchmark") << PopCommand();
  }
  if(!options::incrementalSolving()) {
    throw ModalException("Cannot pop when not solving incrementally (use --incremental)");
  }
  if(d_userLevels.size() == 0) {
    throw ModalException("Cannot pop beyond the first user frame");
  }

  // check to see if a postsolve() is pending
  if(d_needPostsolve) {
    d_theoryEngine->postsolve();
    d_needPostsolve = false;
  }

  // The problem isn't really "extended" yet, but this disallows
  // get-model after a pop, simplifying our lives somewhat.  It might
  // not be strictly necessary to do so, since the pops occur lazily,
  // but also it would be weird to have a legally-executed (get-model)
  // that only returns a subset of the assignment (because the rest
  // is no longer in scope!).
  d_problemExtended = true;

  AlwaysAssert(d_userContext->getLevel() > 0);
  AlwaysAssert(d_userLevels.back() < d_userContext->getLevel());
  while (d_userLevels.back() < d_userContext->getLevel()) {
    internalPop(true);
  }
  d_userLevels.pop_back();

  // Clear out assertion queues etc., in case anything is still in there
  d_private->notifyPop();

  Trace("userpushpop") << "SmtEngine: popped to level "
                       << d_userContext->getLevel() << endl;
  // FIXME: should we reset d_status here?
  // SMT-LIBv2 spec seems to imply no, but it would make sense to..
}

void SmtEngine::internalPush() {
  Assert(d_fullyInited);
  Trace("smt") << "SmtEngine::internalPush()" << endl;
  doPendingPops();
  if(options::incrementalSolving()) {
    d_private->processAssertions();
    TimerStat::CodeTimer pushPopTimer(d_stats->d_pushPopTime);
    d_userContext->push();
    // the d_context push is done inside of the SAT solver
    d_propEngine->push();
  }
}

void SmtEngine::internalPop(bool immediate) {
  Assert(d_fullyInited);
  Trace("smt") << "SmtEngine::internalPop()" << endl;
  if(options::incrementalSolving()) {
    ++d_pendingPops;
  }
  if(immediate) {
    doPendingPops();
  }
}

void SmtEngine::doPendingPops() {
  Assert(d_pendingPops == 0 || options::incrementalSolving());
  while(d_pendingPops > 0) {
    TimerStat::CodeTimer pushPopTimer(d_stats->d_pushPopTime);
    d_propEngine->pop();
    // the d_context pop is done inside of the SAT solver
    d_userContext->pop();
    --d_pendingPops;
  }
}

void SmtEngine::reset() throw() {
  SmtScope smts(this);
  ExprManager *em = d_exprManager;
  Trace("smt") << "SMT reset()" << endl;
  if(Dump.isOn("benchmark")) {
    Dump("benchmark") << ResetCommand();
  }
  Options opts;
  opts.copyValues(d_originalOptions);
  this->~SmtEngine();
  NodeManager::fromExprManager(em)->getOptions().copyValues(opts);
  new(this) SmtEngine(em);
}

void SmtEngine::resetAssertions() throw() {
  SmtScope smts(this);

  Trace("smt") << "SMT resetAssertions()" << endl;
  if(Dump.isOn("benchmark")) {
    Dump("benchmark") << ResetAssertionsCommand();
  }

  while(!d_userLevels.empty()) {
    pop();
  }

  // Also remember the global push/pop around everything.
  Assert(d_userLevels.size() == 0 && d_userContext->getLevel() == 1);
  d_context->popto(0);
  d_userContext->popto(0);
  DeleteAndClearCommandVector(d_modelGlobalCommands);
  d_userContext->push();
  d_context->push();
}

void SmtEngine::interrupt() throw(ModalException) {
  if(!d_fullyInited) {
    return;
  }
  d_propEngine->interrupt();
  d_theoryEngine->interrupt();
}

void SmtEngine::setResourceLimit(unsigned long units, bool cumulative) {
  d_private->getResourceManager()->setResourceLimit(units, cumulative);
}
void SmtEngine::setTimeLimit(unsigned long milis, bool cumulative) {
  d_private->getResourceManager()->setTimeLimit(milis, cumulative);
}

unsigned long SmtEngine::getResourceUsage() const {
  return d_private->getResourceManager()->getResourceUsage();
}

unsigned long SmtEngine::getTimeUsage() const {
  return d_private->getResourceManager()->getTimeUsage();
}

unsigned long SmtEngine::getResourceRemaining() const throw(ModalException) {
  return d_private->getResourceManager()->getResourceRemaining();
}

unsigned long SmtEngine::getTimeRemaining() const throw(ModalException) {
  return d_private->getResourceManager()->getTimeRemaining();
}

Statistics SmtEngine::getStatistics() const throw() {
  return Statistics(*d_statisticsRegistry);
}

SExpr SmtEngine::getStatistic(std::string name) const throw() {
  return d_statisticsRegistry->getStatistic(name);
}

void SmtEngine::setUserAttribute(const std::string& attr, Expr expr, std::vector<Expr> expr_values, std::string str_value) {
  SmtScope smts(this);
  std::vector<Node> node_values;
  for( unsigned i=0; i<expr_values.size(); i++ ){
    node_values.push_back( expr_values[i].getNode() );
  }
  d_theoryEngine->setUserAttribute(attr, expr.getNode(), node_values, str_value);
}

void SmtEngine::setPrintFuncInModel(Expr f, bool p) {
  Trace("setp-model") << "Set printInModel " << f << " to " << p << std::endl;
  for( unsigned i=0; i<d_modelGlobalCommands.size(); i++ ){
    Command * c = d_modelGlobalCommands[i];
    DeclareFunctionCommand* dfc = dynamic_cast<DeclareFunctionCommand*>(c);
    if(dfc != NULL) {
      if( dfc->getFunction()==f ){
        dfc->setPrintInModel( p );
      }
    }
  }
  for( unsigned i=0; i<d_modelCommands->size(); i++ ){
    Command * c = (*d_modelCommands)[i];
    DeclareFunctionCommand* dfc = dynamic_cast<DeclareFunctionCommand*>(c);
    if(dfc != NULL) {
      if( dfc->getFunction()==f ){
        dfc->setPrintInModel( p );
      }
    }
  }
}



void SmtEngine::beforeSearch() throw(ModalException) {
  if(d_fullyInited) {
    throw ModalException(
        "SmtEngine::beforeSearch called after initialization.");
  }
}


void SmtEngine::setOption(const std::string& key, const CVC4::SExpr& value)
  throw(OptionException, ModalException) {

  NodeManagerScope nms(d_nodeManager);
  Trace("smt") << "SMT setOption(" << key << ", " << value << ")" << endl;

  if(Dump.isOn("benchmark")) {
    Dump("benchmark") << SetOptionCommand(key, value);
  }

  if(key == "command-verbosity") {
    if(!value.isAtom()) {
      const vector<SExpr>& cs = value.getChildren();
      if(cs.size() == 2 &&
         (cs[0].isKeyword() || cs[0].isString()) &&
         cs[1].isInteger()) {
        string c = cs[0].getValue();
        const Integer& v = cs[1].getIntegerValue();
        if(v < 0 || v > 2) {
          throw OptionException("command-verbosity must be 0, 1, or 2");
        }
        d_commandVerbosity[c] = v;
        return;
      }
    }
    throw OptionException("command-verbosity value must be a tuple (command-name, integer)");
  }

  if(!value.isAtom()) {
    throw OptionException("bad value for :" + key);
  }

  string optionarg = value.getValue();
  Options& nodeManagerOptions = NodeManager::currentNM()->getOptions();
  nodeManagerOptions.setOption(key, optionarg);
}

CVC4::SExpr SmtEngine::getOption(const std::string& key) const
  throw(OptionException) {

  NodeManagerScope nms(d_nodeManager);

  Trace("smt") << "SMT getOption(" << key << ")" << endl;

  if(key.length() >= 18 &&
     key.compare(0, 18, "command-verbosity:") == 0) {
    map<string, Integer>::const_iterator i = d_commandVerbosity.find(key.c_str() + 18);
    if(i != d_commandVerbosity.end()) {
      return SExpr((*i).second);
    }
    i = d_commandVerbosity.find("*");
    if(i != d_commandVerbosity.end()) {
      return SExpr((*i).second);
    }
    return SExpr(Integer(2));
  }

  if(Dump.isOn("benchmark")) {
    Dump("benchmark") << GetOptionCommand(key);
  }

  if(key == "command-verbosity") {
    vector<SExpr> result;
    SExpr defaultVerbosity;
    for(map<string, Integer>::const_iterator i = d_commandVerbosity.begin();
        i != d_commandVerbosity.end();
        ++i) {
      vector<SExpr> v;
      v.push_back(SExpr((*i).first));
      v.push_back(SExpr((*i).second));
      if((*i).first == "*") {
        // put the default at the end of the SExpr
        defaultVerbosity = SExpr(v);
      } else {
        result.push_back(SExpr(v));
      }
    }
    // put the default at the end of the SExpr
    if(!defaultVerbosity.isAtom()) {
      result.push_back(defaultVerbosity);
    } else {
      // ensure the default is always listed
      vector<SExpr> v;
      v.push_back(SExpr("*"));
      v.push_back(SExpr(Integer(2)));
      result.push_back(SExpr(v));
    }
    return SExpr(result);
  }

  Options& nodeManagerOptions = NodeManager::currentNM()->getOptions();
  return SExpr::parseAtom(nodeManagerOptions.getOption(key));
}

void SmtEngine::setReplayStream(ExprStream* replayStream) {
  AlwaysAssert(!d_fullyInited,
               "Cannot set replay stream once fully initialized");
  d_replayStream = replayStream;
}

}/* CVC4 namespace */<|MERGE_RESOLUTION|>--- conflicted
+++ resolved
@@ -553,17 +553,10 @@
    */
   unsigned d_simplifyAssertionsDepth;
 
-<<<<<<< HEAD
-  /** whether certain preprocess steps are necessary */
-  bool d_needsExpandDefs;
-  bool d_needsRewriteBoolTerms;
-  bool d_needsConstrainSubTypes;
-=======
   /** TODO: whether certain preprocess steps are necessary */
   //bool d_needsExpandDefs;
   //bool d_needsRewriteBoolTerms;
   //bool d_needsConstrainSubTypes;
->>>>>>> a58abbe7
 
 public:
   /**
@@ -692,15 +685,9 @@
     d_abstractValueMap(&d_fakeContext),
     d_abstractValues(),
     d_simplifyAssertionsDepth(0),
-<<<<<<< HEAD
-    d_needsExpandDefs(true),
-    d_needsRewriteBoolTerms(true),
-    d_needsConstrainSubTypes(true), //TODO
-=======
     //d_needsExpandDefs(true),
     //d_needsRewriteBoolTerms(true),
     //d_needsConstrainSubTypes(true), //TODO
->>>>>>> a58abbe7
     d_iteSkolemMap(),
     d_iteRemover(smt.d_userContext),
     d_pbsProcessor(smt.d_userContext),
@@ -1004,11 +991,7 @@
           Trace("smt-qe-debug") << "   return : " << ret << std::endl;
           //recursive (for nested quantification)
           ret = replaceQuantifiersWithInstantiations( reti, insts, visited );
-<<<<<<< HEAD
-        }     
-=======
         }
->>>>>>> a58abbe7
       }else if( n.getNumChildren()>0 ){
         bool childChanged = false;
         std::vector< Node > children;
@@ -1081,12 +1064,6 @@
   // SatProof and TheoryProofs. The TheoryProofEngine and the SatProof are
   // initialized in TheoryEngine and PropEngine respectively.
   Assert(d_proofManager == NULL);
-<<<<<<< HEAD
-#ifdef CVC4_PROOF
-  d_proofManager = new ProofManager();
-#endif
-  
-=======
 
   // d_proofManager must be created before Options has been finished
   // being parsed from the input file. Because of this, we cannot trust
@@ -1095,7 +1072,6 @@
   d_proofManager = new ProofManager();
 #endif
 
->>>>>>> a58abbe7
   // We have mutual dependency here, so we add the prop engine to the theory
   // engine later (it is non-essential there)
   d_theoryEngine = new TheoryEngine(d_context, d_userContext,
@@ -1131,8 +1107,6 @@
   Trace("smt-debug") << "SmtEngine::finishInit" << std::endl;
   // ensure that our heuristics are properly set up
   setDefaults();
-  
-  Trace("smt-debug") << "Making decision engine..." << std::endl;
 
   Trace("smt-debug") << "Making decision engine..." << std::endl;
 
@@ -1180,8 +1154,6 @@
   d_dumpCommands.clear();
 
   PROOF( ProofManager::currentPM()->setLogic(d_logic); );
-<<<<<<< HEAD
-=======
   PROOF({
       for(TheoryId id = theory::THEORY_FIRST; id < theory::THEORY_LAST; ++id) {
         ProofManager::currentPM()->getTheoryProofEngine()->
@@ -1189,7 +1161,6 @@
       }
     });
 
->>>>>>> a58abbe7
   Trace("smt-debug") << "SmtEngine::finishInit done" << std::endl;
 }
 
@@ -1762,35 +1733,24 @@
     //must have finite model finding on
     options::finiteModelFind.set( true );
   }
-<<<<<<< HEAD
-  
-=======
-
->>>>>>> a58abbe7
+
   //if it contains a theory with non-termination, do not strictly enforce that quantifiers and theory combination must be interleaved
   if( d_logic.isTheoryEnabled(THEORY_STRINGS) || (d_logic.isTheoryEnabled(THEORY_ARITH) && !d_logic.isLinear()) ){
     if( !options::instWhenStrictInterleave.wasSetByUser() ){
       options::instWhenStrictInterleave.set( false );
     }
   }
-<<<<<<< HEAD
-  
-=======
-
->>>>>>> a58abbe7
+
   //local theory extensions
   if( options::localTheoryExt() ){
     if( !options::instMaxLevel.wasSetByUser() ){
       options::instMaxLevel.set( 0 );
     }
   }
-<<<<<<< HEAD
-=======
   if( options::instMaxLevel()!=-1 ){
     Notice() << "SmtEngine: turning off cbqi to support instMaxLevel" << endl;
     options::cbqi.set(false);
   }
->>>>>>> a58abbe7
 
   if(options::fmfBoundIntLazy.wasSetByUser() && options::fmfBoundIntLazy()) {
     options::fmfBoundInt.set( true );
@@ -1894,13 +1854,8 @@
     }
   }
   //counterexample-guided instantiation for non-sygus
-<<<<<<< HEAD
-  // enable if any quantifiers with arithmetic or datatypes
-  if( ( d_logic.isQuantified() && ( d_logic.isTheoryEnabled(THEORY_ARITH) || d_logic.isTheoryEnabled(THEORY_DATATYPES) ) ) || 
-=======
   // enable if any possible quantifiers with arithmetic, datatypes or bitvectors
   if( ( d_logic.isQuantified() && ( d_logic.isTheoryEnabled(THEORY_ARITH) || d_logic.isTheoryEnabled(THEORY_DATATYPES) || d_logic.isTheoryEnabled(THEORY_BV) ) ) ||
->>>>>>> a58abbe7
       options::cbqiAll() ){
     if( !options::cbqi.wasSetByUser() ){
       options::cbqi.set( true );
@@ -3961,7 +3916,6 @@
 
   Debug("smt") << " d_assertions     : " << d_assertions.size() << endl;
 
-
   dumpAssertions("pre-constrain-subtypes", d_assertions);
   {
     // Any variables of subtype types need to be constrained properly.
@@ -4300,7 +4254,6 @@
 
   Trace("smt-proc") << "SmtEnginePrivate::processAssertions() end" << endl;
   dumpAssertions("post-everything", d_assertions);
-  
 
 
   //set instantiation level of everything to zero
@@ -4491,76 +4444,6 @@
   Trace("smt-synth") << "Check synthesis conjecture: " << e << std::endl;
   Expr e_check = e;
   Node conj = Node::fromExpr( e );
-<<<<<<< HEAD
-  Assert( conj.getKind()==kind::FORALL );
-  //possibly run quantifier elimination to make formula into single invocation
-  if( conj[1].getKind()==kind::EXISTS ){
-    Node conj_se = conj[1][1];
-    
-    Trace("smt-synth") << "Compute single invocation for " << conj_se << "..." << std::endl;
-    quantifiers::SingleInvocationPartition sip( kind::APPLY );
-    sip.init( conj_se );
-    Trace("smt-synth") << "...finished, got:" << std::endl;
-    sip.debugPrint("smt-synth");
-    
-    if( !sip.isPurelySingleInvocation() && sip.isNonGroundSingleInvocation() ){
-      //We are in the case where our synthesis conjecture is exists f. forall xy. P( f( x ), x, y ), P does not contain f.
-      //The following will run QE on (exists z x.) exists y. P( z, x, y ) to obtain Q( z, x ), 
-      //  and then constructs exists f. forall x. Q( f( x ), x ), where Q does not contain f.  We invoke synthesis solver on this result.
-    
-      //create new smt engine to do quantifier elimination
-      SmtEngine smt_qe( d_exprManager );
-      smt_qe.setLogic(getLogicInfo());
-      Trace("smt-synth") << "Property is non-ground single invocation, run QE to obtain single invocation." << std::endl;
-      //partition variables
-      std::vector< Node > qe_vars;
-      std::vector< Node > nqe_vars;
-      for( unsigned i=0; i<sip.d_all_vars.size(); i++ ){
-        Node v = sip.d_all_vars[i];
-        if( std::find( sip.d_si_vars.begin(), sip.d_si_vars.end(), v )==sip.d_si_vars.end() ){
-          qe_vars.push_back( v );
-        }else{
-          nqe_vars.push_back( v );
-        }
-      }
-      std::vector< Node > orig;
-      std::vector< Node > subs;
-      //skolemize non-qe variables
-      for( unsigned i=0; i<nqe_vars.size(); i++ ){
-        Node k = NodeManager::currentNM()->mkSkolem( "k", nqe_vars[i].getType(), "qe for non-ground single invocation" );
-        orig.push_back( nqe_vars[i] );
-        subs.push_back( k );
-        Trace("smt-synth") << "  subs : " << nqe_vars[i] << " -> " << k << std::endl;
-      }
-      for( std::map< Node, bool >::iterator it = sip.d_funcs.begin(); it != sip.d_funcs.end(); ++it ){
-        orig.push_back( sip.d_func_inv[it->first] );
-        Node k = NodeManager::currentNM()->mkSkolem( "k", sip.d_func_fo_var[it->first].getType(), "qe for function in non-ground single invocation" );
-        subs.push_back( k );
-        Trace("smt-synth") << "  subs : " << sip.d_func_inv[it->first] << " -> " << k << std::endl;
-      }
-      Node conj_se_ngsi = sip.getFullSpecification();
-      Node conj_se_ngsi_subs = conj_se_ngsi.substitute( orig.begin(), orig.end(), subs.begin(), subs.end() );
-      Assert( !qe_vars.empty() );
-      conj_se_ngsi_subs = NodeManager::currentNM()->mkNode( kind::EXISTS, NodeManager::currentNM()->mkNode( kind::BOUND_VAR_LIST, qe_vars ), conj_se_ngsi_subs );
-      
-      Trace("smt-synth") << "Run quantifier elimination on " << conj_se_ngsi_subs << std::endl;
-      Expr qe_res = smt_qe.doQuantifierElimination( conj_se_ngsi_subs.toExpr(), true, false );
-      Trace("smt-synth") << "Result : " << qe_res << std::endl;
-      
-      //create single invocation conjecture
-      Node qe_res_n = Node::fromExpr( qe_res );
-      qe_res_n = qe_res_n.substitute( subs.begin(), subs.end(), orig.begin(), orig.end() );
-      if( !nqe_vars.empty() ){
-        qe_res_n = NodeManager::currentNM()->mkNode( kind::EXISTS, NodeManager::currentNM()->mkNode( kind::BOUND_VAR_LIST, nqe_vars ), qe_res_n );
-      }
-      Assert( conj.getNumChildren()==3 );
-      qe_res_n = NodeManager::currentNM()->mkNode( kind::FORALL, conj[0], qe_res_n, conj[2] );
-      Trace("smt-synth") << "Converted conjecture after QE : " << qe_res_n << std::endl;
-      e_check = qe_res_n.toExpr();
-    }
-  }
-  
-=======
   if( conj.getKind()==kind::FORALL ){
     //possibly run quantifier elimination to make formula into single invocation
     if( conj[1].getKind()==kind::EXISTS ){
@@ -4630,7 +4513,6 @@
     }
   }
 
->>>>>>> a58abbe7
   return checkSatisfiability( e_check, true, false );
 }
 
@@ -5257,11 +5139,7 @@
     Warning() << "Unexpected logic for quantifier elimination " << d_logic << endl;
   }
   Trace("smt-qe") << "Do quantifier elimination " << e << std::endl;
-<<<<<<< HEAD
-  Node n_e = Node::fromExpr( e );  
-=======
   Node n_e = Node::fromExpr( e );
->>>>>>> a58abbe7
   if( n_e.getKind()!=kind::EXISTS ){
     throw ModalException("Expecting an existentially quantified formula as argument to get-qe.");
   }
@@ -5288,11 +5166,7 @@
       InternalError(ss.str().c_str());
     }
     //get the instantiations for all quantified formulas
-<<<<<<< HEAD
-    std::map< Node, std::vector< Node > > insts;    
-=======
     std::map< Node, std::vector< Node > > insts;
->>>>>>> a58abbe7
     d_theoryEngine->getInstantiations( insts );
     //find the quantified formula that corresponds to the input
     Node top_q;
