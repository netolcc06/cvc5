--- conflicted
+++ resolved
@@ -63,16 +63,6 @@
 
   Chat() << "checking proof..." << endl;
 
-<<<<<<< HEAD
-  if ( !(d_logic.isPure(theory::THEORY_BOOL) ||
-           d_logic.isPure(theory::THEORY_BV) ||
-           d_logic.isPure(theory::THEORY_ARRAY) ||
-           (d_logic.isPure(theory::THEORY_UF) &&
-            ! d_logic.hasCardinalityConstraints())) ||
-       d_logic.isQuantified()) {
-    // no checking for these yet
-    Notice() << "Notice: no proof-checking for non-UF/Bool/BV proofs yet" << endl;
-=======
   std::string logicString = d_logic.getLogicString();
 
   if (!(
@@ -88,7 +78,6 @@
         )) {
     // This logic is not yet supported
     Notice() << "Notice: no proof-checking for " << logicString << " proofs yet" << endl;
->>>>>>> a58abbe7
     return;
   }
 
